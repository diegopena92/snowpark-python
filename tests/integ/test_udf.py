#!/usr/bin/env python3
#
# Copyright (c) 2012-2023 Snowflake Computing Inc. All rights reserved.
#

import datetime
import json
import logging
import math
import os
import sys
import tempfile
from typing import Callable
from unittest.mock import patch

import pytest

try:
    import dateutil

    # six is the dependency of dateutil
    import six
    from dateutil.relativedelta import relativedelta

    is_dateutil_available = True
except ImportError:
    is_dateutil_available = False


try:
    import numpy
    import pandas

    is_pandas_and_numpy_available = True
except ImportError:
    is_pandas_and_numpy_available = False

from typing import Dict, List, Optional, Union

from snowflake.connector.version import VERSION as SNOWFLAKE_CONNECTOR_VERSION
from snowflake.snowpark import Row, Session
from snowflake.snowpark._internal.utils import (
    unwrap_stage_location_single_quote,
    warning_dict,
)
from snowflake.snowpark.exceptions import (
    SnowparkInvalidObjectNameException,
    SnowparkSQLException,
)
from snowflake.snowpark.functions import call_udf, col, count_distinct, pandas_udf, udf
from snowflake.snowpark.types import (
    ArrayType,
    BinaryType,
    BooleanType,
    DateType,
    DoubleType,
    FloatType,
    Geography,
    GeographyType,
    Geometry,
    GeometryType,
    IntegerType,
    MapType,
    PandasDataFrame,
    PandasDataFrameType,
    PandasSeries,
    PandasSeriesType,
    StringType,
    StructField,
    StructType,
    TimestampType,
    TimeType,
    Variant,
    VariantType,
)
from tests.utils import (
    IS_IN_STORED_PROC,
    IS_WINDOWS,
    TempObjectType,
    TestData,
    TestFiles,
    Utils,
)

pytestmark = pytest.mark.udf

tmp_stage_name = Utils.random_stage_name()


@pytest.fixture(scope="module", autouse=True)
def setup(session, resources_path):
    test_files = TestFiles(resources_path)
    Utils.create_stage(session, tmp_stage_name, is_temporary=True)
    Utils.upload_to_stage(
        session, tmp_stage_name, test_files.test_udf_py_file, compress=False
    )


@pytest.fixture(autouse=True)
def clean_up(session):
    session.clear_packages()
    session.clear_imports()
    session._runtime_version = None
    yield
<<<<<<< HEAD
    session._runtime_version = None
    session.clear_packages()
    session.clear_imports()
=======
>>>>>>> a00f5a9a


@pytest.fixture(scope="function")
def bad_yaml_file():
    # Generate a bad YAML string
    bad_yaml = """
    some_key: some_value:
        - list_item1
        - list_item2
    """

    # Write the bad YAML to a temporary file
    with tempfile.NamedTemporaryFile(mode="w", delete=False, suffix=".yaml") as file:
        file.write(bad_yaml)
        file_path = file.name

    yield file_path

    # Clean up the temporary file after the test completes
    if file_path:
        os.remove(file_path)


@pytest.fixture(scope="function")
def ranged_yaml_file():
    # Generate a bad YAML string
    bad_yaml = """
    name: my_environment  # Name of the environment
    channels:  # List of Conda channels to use for package installation
      - conda-forge
      - defaults
    dependencies:  # List of packages and versions to include in the environment
      - python=3.9  # Python version
      - numpy<=1.24.3
    """

    # Write the ranged YAML to a temporary file
    with tempfile.NamedTemporaryFile(mode="w", delete=False, suffix=".yaml") as file:
        file.write(bad_yaml)
        file_path = file.name

    yield file_path

    # Clean up the temporary file after the test completes
    if os.path.exists(file_path):
        os.remove(file_path)


def test_basic_udf(session):
    def return1():
        return "1"

    def plus1(x):
        return x + 1

    def add(x, y):
        return x + y

    def int2str(x):
        return str(x)

    return1_udf = udf(return1, return_type=StringType())
    plus1_udf = udf(plus1, return_type=IntegerType(), input_types=[IntegerType()])
    add_udf = udf(
        add, return_type=IntegerType(), input_types=[IntegerType(), IntegerType()]
    )
    int2str_udf = udf(int2str, return_type=StringType(), input_types=[IntegerType()])
    pow_udf = udf(
        lambda x, y: x**y,
        return_type=DoubleType(),
        input_types=[IntegerType(), IntegerType()],
    )

    df = session.create_dataframe([[1, 2], [3, 4]]).to_df("a", "b")
    Utils.check_answer(df.select(return1_udf()).collect(), [Row("1"), Row("1")])
    Utils.check_answer(
        df.select(plus1_udf(col("a")), "a").collect(),
        [
            Row(2, 1),
            Row(4, 3),
        ],
    )
    Utils.check_answer(df.select(add_udf("a", "b")).collect(), [Row(3), Row(7)])
    Utils.check_answer(df.select(int2str_udf("a")).collect(), [Row("1"), Row("3")])
    Utils.check_answer(
        df.select(pow_udf(col("a"), "b"), "b"),
        [
            Row(1.0, 2),
            Row(81.0, 4),
        ],
    )


@pytest.mark.skipif(
    IS_IN_STORED_PROC, reason="Named temporary udf is not supported in stored proc"
)
def test_call_named_udf(session, temp_schema, db_parameters):
    mult_udf_name = Utils.random_name_for_temp_object(TempObjectType.FUNCTION)
    session._run_query("drop function if exists test_mul(int, int)")
    udf(
        lambda x, y: x * y,
        return_type=IntegerType(),
        input_types=[IntegerType(), IntegerType()],
        name=mult_udf_name,
    )
    Utils.check_answer(
        session.sql(f"select {mult_udf_name}(13, 19)").collect(), [Row(13 * 19)]
    )

    df = session.create_dataframe([[1, 2], [3, 4]]).to_df("a", "b")
    Utils.check_answer(
        df.select(call_udf(mult_udf_name, col("a"), col("b"))).collect(),
        [
            Row(2),
            Row(12),
        ],
    )
    Utils.check_answer(
        df.select(
            call_udf(
                f"{session.get_fully_qualified_current_schema()}.{mult_udf_name}",
                6,
                7,
            )
        ).collect(),
        [Row(42), Row(42)],
    )

    # create a UDF when the session doesn't have a schema
    new_session = (
        Session.builder.configs(db_parameters)._remove_config("schema").create()
    )
    new_session.sql_simplifier_enabled = session.sql_simplifier_enabled
    try:
        assert not new_session.get_current_schema()
        add_udf_name = Utils.random_name_for_temp_object(TempObjectType.FUNCTION)
        tmp_stage_name_in_temp_schema = (
            f"{temp_schema}.{Utils.random_name_for_temp_object(TempObjectType.STAGE)}"
        )
        new_session._run_query(f"create temp stage {tmp_stage_name_in_temp_schema}")
        full_udf_name = f"{temp_schema}.{add_udf_name}"
        new_session._run_query(f"drop function if exists {full_udf_name}(int, int)")
        new_session.udf.register(
            lambda x, y: x + y,
            return_type=IntegerType(),
            input_types=[IntegerType(), IntegerType()],
            name=[*temp_schema.split("."), add_udf_name],
            stage_location=unwrap_stage_location_single_quote(
                tmp_stage_name_in_temp_schema
            ),
        )
        Utils.check_answer(
            new_session.sql(f"select {full_udf_name}(13, 19)").collect(), [Row(13 + 19)]
        )
        # oen result in the temp schema
        assert (
            len(
                new_session.sql(
                    f"show functions like '%{add_udf_name}%' in schema {temp_schema}"
                ).collect()
            )
            == 1
        )
    finally:
        new_session.close()
        # restore active session


def test_recursive_udf(session):
    def factorial(n):
        return 1 if n == 1 or n == 0 else n * factorial(n - 1)

    factorial_udf = udf(
        factorial, return_type=IntegerType(), input_types=[IntegerType()]
    )
    df = session.range(10).to_df("a")
    Utils.check_answer(
        df.select(factorial_udf("a")).collect(), [Row(factorial(i)) for i in range(10)]
    )


def test_nested_udf(session):
    def outer_func():
        def inner_func():
            return "snow"

        return f"{inner_func()}-{inner_func()}"

    def square(x):
        return x**2

    def cube(x):
        return square(x) * x

    df = session.create_dataframe([1, 2]).to_df("a")
    outer_func_udf = udf(outer_func, return_type=StringType())
    Utils.check_answer(
        df.select(outer_func_udf()).collect(),
        [
            Row("snow-snow"),
            Row("snow-snow"),
        ],
    )

    # we don't need to register function square()
    cube_udf = udf(cube, return_type=IntegerType(), input_types=[IntegerType()])
    Utils.check_answer(df.select(cube_udf("a")).collect(), [Row(1), Row(8)])

    # but we can still register function square()
    square_udf = udf(square, return_type=IntegerType(), input_types=[IntegerType()])
    Utils.check_answer(
        df.select(cube_udf("a"), square_udf("a")).collect(),
        [
            Row(1, 1),
            Row(8, 4),
        ],
    )


def test_python_builtin_udf(session):
    def my_sqrt(x):
        return math.sqrt(x)

    abs_udf = udf(abs, return_type=IntegerType(), input_types=[IntegerType()])
    sqrt_udf = udf(math.sqrt, return_type=DoubleType(), input_types=[DoubleType()])
    my_sqrt_udf = udf(my_sqrt, return_type=DoubleType(), input_types=[DoubleType()])

    df = session.range(-5, 5).to_df("a")
    Utils.check_answer(
        df.select(abs_udf("a")).collect(), [Row(abs(i)) for i in range(-5, 5)]
    )
    Utils.check_answer(
        df.select(sqrt_udf(abs_udf("a"))).collect(),
        [Row(math.sqrt(abs(i))) for i in range(-5, 5)],
    )
    Utils.check_answer(
        df.select(my_sqrt_udf(abs_udf("a"))).collect(),
        [Row(my_sqrt(abs(i))) for i in range(-5, 5)],
    )


def test_decorator_udf(session):
    def decorator_do_twice(func):
        def wrapper(*args, **kwargs):
            l1 = func(*args, **kwargs)
            l2 = func(*args, **kwargs)
            return l1 + l2

        return wrapper

    @decorator_do_twice
    def duplicate_list_elements(x):
        y = x.copy()
        return x + y

    duplicate_list_elements_udf = udf(
        duplicate_list_elements,
        return_type=ArrayType(IntegerType()),
        input_types=[ArrayType(IntegerType())],
    )
    df = session.create_dataframe([[[1, 2], [2, 3]], [[3, 4], [4, 5]]]).to_df("a", "b")
    res = df.select(
        duplicate_list_elements_udf("a"), duplicate_list_elements_udf("b")
    ).collect()
    Utils.check_answer(
        res,
        [
            Row(
                "[\n  1,\n  2,\n  1,\n  2,\n  1,\n  2,\n  1,\n  2\n]",
                "[\n  2,\n  3,\n  2,\n  3,\n  2,\n  3,\n  2,\n  3\n]",
            ),
            Row(
                "[\n  3,\n  4,\n  3,\n  4,\n  3,\n  4,\n  3,\n  4\n]",
                "[\n  4,\n  5,\n  4,\n  5,\n  4,\n  5,\n  4,\n  5\n]",
            ),
        ],
    )


def test_annotation_syntax_udf(session):
    @udf(return_type=IntegerType(), input_types=[IntegerType(), IntegerType()])
    def add_udf(x, y):
        return x + y

    @udf(return_type=StringType())
    def snow():
        return "snow"

    df = session.create_dataframe([[1, 2], [3, 4]]).to_df("a", "b")
    Utils.check_answer(
        df.select(add_udf("a", "b"), snow()).collect(),
        [
            Row(3, "snow"),
            Row(7, "snow"),
        ],
    )

    # add_udf is a UDF instead of a normal python function,
    # so it can't be simply called
    with pytest.raises(TypeError) as ex_info:
        add_udf(1, 2)
    assert "must be Column, column name, or a list of them" in str(ex_info)


def test_session_register_udf(session):
    df = session.create_dataframe([[1, 2], [3, 4]]).to_df("a", "b")
    add_udf = session.udf.register(
        lambda x, y: x + y,
        return_type=IntegerType(),
        input_types=[IntegerType(), IntegerType()],
    )
    assert isinstance(add_udf.func, Callable)
    Utils.check_answer(
        df.select(add_udf("a", "b")).collect(),
        [
            Row(3),
            Row(7),
        ],
    )

    add_udf_with_statement_params = session.udf.register(
        lambda x, y: x + y,
        return_type=IntegerType(),
        input_types=[IntegerType(), IntegerType()],
        statement_params={"SF_PARTNER": "FAKE_PARTNER"},
    )
    assert isinstance(add_udf_with_statement_params.func, Callable)
    Utils.check_answer(
        df.select(add_udf_with_statement_params("a", "b")).collect(),
        [
            Row(3),
            Row(7),
        ],
    )


def test_register_udf_from_file(session, resources_path, tmpdir):
    test_files = TestFiles(resources_path)
    df = session.create_dataframe([[3, 4], [5, 6]]).to_df("a", "b")

    mod5_udf = session.udf.register_from_file(
        test_files.test_udf_py_file,
        "mod5",
        return_type=IntegerType(),
        input_types=[IntegerType()],
    )
    assert isinstance(mod5_udf.func, tuple)
    Utils.check_answer(
        df.select(mod5_udf("a"), mod5_udf("b")).collect(),
        [
            Row(3, 4),
            Row(0, 1),
        ],
    )

    mod5_pandas_udf = session.udf.register_from_file(
        test_files.test_pandas_udf_py_file,
        "pandas_apply_mod5",
        return_type=IntegerType(),
        input_types=[IntegerType()],
    )
    Utils.check_answer(
        df.select(mod5_pandas_udf("a"), mod5_pandas_udf("b")).collect(),
        [
            Row(3, 4),
            Row(0, 1),
        ],
    )

    # test zip file
    from zipfile import ZipFile

    zip_path = f"{tmpdir.join(os.path.basename(test_files.test_udf_py_file))}.zip"
    with ZipFile(zip_path, "w") as zf:
        zf.write(
            test_files.test_udf_py_file, os.path.basename(test_files.test_udf_py_file)
        )

    mod5_udf2 = session.udf.register_from_file(
        zip_path, "mod5", return_type=IntegerType(), input_types=[IntegerType()]
    )

    Utils.check_answer(
        df.select(mod5_udf2("a"), mod5_udf2("b")).collect(),
        [
            Row(3, 4),
            Row(0, 1),
        ],
    )

    # test a remote python file
    stage_file = f"@{tmp_stage_name}/{os.path.basename(test_files.test_udf_py_file)}"
    mod5_udf3 = session.udf.register_from_file(
        stage_file, "mod5", return_type=IntegerType(), input_types=[IntegerType()]
    )
    Utils.check_answer(
        df.select(mod5_udf3("a"), mod5_udf3("b")).collect(),
        [
            Row(3, 4),
            Row(0, 1),
        ],
    )

    mod5_udf3_with_statement_params = session.udf.register_from_file(
        stage_file,
        "mod5",
        return_type=IntegerType(),
        input_types=[IntegerType()],
        statement_params={"SF_PARTNER": "FAKE_PARTNER"},
    )
    Utils.check_answer(
        df.select(
            mod5_udf3_with_statement_params("a"), mod5_udf3_with_statement_params("b")
        ).collect(),
        [
            Row(3, 4),
            Row(0, 1),
        ],
    )


@pytest.mark.xfail(reason="SNOW-799761 flaky test", strict=False)
@pytest.mark.skipif(
    SNOWFLAKE_CONNECTOR_VERSION < (3, 0, 3, None),
    reason="skip_upload_on_content_match is ignored by connector if connector version is older than 3.0.3",
)
def test_register_from_file_with_skip_upload(session, resources_path, caplog):
    test_files = TestFiles(resources_path)
    stage_name = Utils.random_stage_name()
    udf_name = Utils.random_name_for_temp_object(TempObjectType.FUNCTION)
    try:
        Utils.create_stage(session, stage_name, is_temporary=False)
        # register first time
        session.udf.register_from_file(
            test_files.test_udf_py_file,
            "mod5",
            name=udf_name,
            return_type=IntegerType(),
            input_types=[IntegerType()],
            stage_location=stage_name,
            is_permanent=True,
            replace=True,
            skip_upload_on_content_match=False,
        )

        # test skip_upload_on_content_match
        with caplog.at_level(
            logging.DEBUG, logger="snowflake.connector.storage_client"
        ):
            session.udf.register_from_file(
                test_files.test_udf_py_file,
                "mod5",
                name=udf_name,
                return_type=IntegerType(),
                input_types=[IntegerType()],
                stage_location=stage_name,
                is_permanent=True,
                replace=True,
                skip_upload_on_content_match=True,
            )
        assert "skipping upload" in caplog.text
    finally:
        session._run_query(f"drop function if exists {udf_name}(int)")
        Utils.drop_stage(session, stage_name)


def test_add_import_local_file(session, resources_path):
    test_files = TestFiles(resources_path)
    # This is a hack in the test such that we can just use `from test_udf import mod5`,
    # instead of `from test.resources.test_udf.test_udf import mod5`. Then we can test
    # `import_as` argument.
    with patch.object(
        sys, "path", [*sys.path, resources_path, test_files.test_udf_directory]
    ):

        def plus4_then_mod5(x):
            from test_udf_dir.test_udf_file import mod5

            return mod5(x + 4)

        def plus4_then_mod5_direct_import(x):
            from test_udf_file import mod5

            return mod5(x + 4)

        df = session.range(-5, 5).to_df("a")

        session.add_import(
            test_files.test_udf_py_file, import_path="test_udf_dir.test_udf_file"
        )
        plus4_then_mod5_udf = udf(
            plus4_then_mod5, return_type=IntegerType(), input_types=[IntegerType()]
        )
        Utils.check_answer(
            df.select(plus4_then_mod5_udf("a")).collect(),
            [Row(plus4_then_mod5(i)) for i in range(-5, 5)],
        )

        # if import_as argument changes, the checksum of the file will also change
        # and we will overwrite the file in the stage
        session.add_import(test_files.test_udf_py_file)
        plus4_then_mod5_direct_import_udf = udf(
            plus4_then_mod5_direct_import,
            return_type=IntegerType(),
            input_types=[IntegerType()],
        )
        Utils.check_answer(
            df.select(plus4_then_mod5_direct_import_udf("a")).collect(),
            [Row(plus4_then_mod5_direct_import(i)) for i in range(-5, 5)],
        )

        # clean
        session.clear_imports()


def test_add_import_local_directory(session, resources_path):
    test_files = TestFiles(resources_path)
    with patch.object(
        sys, "path", [*sys.path, resources_path, os.path.dirname(resources_path)]
    ):

        def plus4_then_mod5(x):
            from resources.test_udf_dir.test_udf_file import mod5

            return mod5(x + 4)

        def plus4_then_mod5_direct_import(x):
            from test_udf_dir.test_udf_file import mod5

            return mod5(x + 4)

        df = session.range(-5, 5).to_df("a")

        session.add_import(
            test_files.test_udf_directory, import_path="resources.test_udf_dir"
        )
        plus4_then_mod5_udf = udf(
            plus4_then_mod5, return_type=IntegerType(), input_types=[IntegerType()]
        )
        Utils.check_answer(
            df.select(plus4_then_mod5_udf("a")).collect(),
            [Row(plus4_then_mod5(i)) for i in range(-5, 5)],
        )

        session.add_import(test_files.test_udf_directory)
        plus4_then_mod5_direct_import_udf = udf(
            plus4_then_mod5_direct_import,
            return_type=IntegerType(),
            input_types=[IntegerType()],
        )
        Utils.check_answer(
            df.select(plus4_then_mod5_direct_import_udf("a")).collect(),
            [Row(plus4_then_mod5_direct_import(i)) for i in range(-5, 5)],
        )

        # clean
        session.clear_imports()


def test_add_import_stage_file(session, resources_path):
    test_files = TestFiles(resources_path)
    with patch.object(sys, "path", [*sys.path, test_files.test_udf_directory]):

        def plus4_then_mod5(x):
            from test_udf_file import mod5

            return mod5(x + 4)

        stage_file = (
            f"@{tmp_stage_name}/{os.path.basename(test_files.test_udf_py_file)}"
        )
        session.add_import(stage_file)
        plus4_then_mod5_udf = udf(
            plus4_then_mod5, return_type=IntegerType(), input_types=[IntegerType()]
        )

        df = session.range(-5, 5).to_df("a")
        Utils.check_answer(
            df.select(plus4_then_mod5_udf("a")).collect(),
            [Row(plus4_then_mod5(i)) for i in range(-5, 5)],
        )

        # clean
        session.clear_imports()


@pytest.mark.skipif(not is_dateutil_available, reason="dateutil is required")
def test_add_import_package(session):
    def plus_one_month(x):
        return x + relativedelta(month=1)

    d = datetime.date.today()
    session.add_import(os.path.dirname(dateutil.__file__))
    session.add_import(six.__file__)
    df = session.create_dataframe([d]).to_df("a")
    plus_one_month_udf = udf(
        plus_one_month, return_type=DateType(), input_types=[DateType()]
    )
    Utils.check_answer(
        df.select(plus_one_month_udf("a")).collect(), [Row(plus_one_month(d))]
    )

    # clean
    session.clear_imports()


@pytest.mark.skipif(
    IS_IN_STORED_PROC, reason="SNOW-609328: support caplog in SP regression test"
)
def test_add_import_duplicate(session, resources_path, caplog):
    test_files = TestFiles(resources_path)
    abs_path = test_files.test_udf_directory
    rel_path = os.path.relpath(abs_path)

    session.add_import(abs_path)
    session.add_import(f"{abs_path}/")
    session.add_import(rel_path)
    assert session.get_imports() == [test_files.test_udf_directory]

    # skip upload the file because the calculated checksum is same
    session_stage = session.get_session_stage()
    session._resolve_imports(session_stage)
    session.add_import(abs_path)
    session._resolve_imports(session_stage)
    assert (
        f"{os.path.basename(abs_path)}.zip exists on {session_stage}, skipped"
        in caplog.text
    )

    session.remove_import(rel_path)
    assert len(session.get_imports()) == 0


def test_udf_level_import(session, resources_path):
    test_files = TestFiles(resources_path)
    with patch.object(sys, "path", [*sys.path, resources_path]):

        def plus4_then_mod5(x):
            from test_udf_dir.test_udf_file import mod5

            return mod5(x + 4)

        df = session.range(-5, 5).to_df("a")

        # with udf-level imports
        plus4_then_mod5_udf = udf(
            plus4_then_mod5,
            return_type=IntegerType(),
            input_types=[IntegerType()],
            imports=[(test_files.test_udf_py_file, "test_udf_dir.test_udf_file")],
        )
        Utils.check_answer(
            df.select(plus4_then_mod5_udf("a")).collect(),
            [Row(plus4_then_mod5(i)) for i in range(-5, 5)],
        )

        # without udf-level imports
        plus4_then_mod5_udf = udf(
            plus4_then_mod5,
            return_type=IntegerType(),
            input_types=[IntegerType()],
        )
        with pytest.raises(SnowparkSQLException) as ex_info:
            df.select(plus4_then_mod5_udf("a")).collect(),
        assert "No module named" in ex_info.value.message

        session.add_import(test_files.test_udf_py_file, "test_udf_dir.test_udf_file")
        # with an empty list of udf-level imports
        # it will still fail even if we have session-level imports
        plus4_then_mod5_udf = udf(
            plus4_then_mod5,
            return_type=IntegerType(),
            input_types=[IntegerType()],
            imports=[],
        )
        with pytest.raises(SnowparkSQLException) as ex_info:
            df.select(plus4_then_mod5_udf("a")).collect(),
        assert "No module named" in ex_info.value.message

        # clean
        session.clear_imports()


def test_add_import_namespace_collision(session, resources_path):
    test_files = TestFiles(resources_path)
    with patch.object(sys, "path", [*sys.path, resources_path]):

        def plus4_then_mod5(x):
            from test_udf_dir.test_pandas_udf_file import (  # noqa: F401
                pandas_apply_mod5,
            )
            from test_udf_dir.test_udf_file import mod5

            return mod5(x + 4)

        session.add_import(
            test_files.test_udf_py_file, import_path="test_udf_dir.test_udf_file"
        )
        session.add_import(
            test_files.test_pandas_udf_py_file,
            import_path="test_udf_dir.test_pandas_udf_file",
        )

        df = session.range(-5, 5).to_df("a")

        plus4_then_mod5_udf = udf(
            plus4_then_mod5,
            return_type=IntegerType(),
            input_types=[IntegerType()],
            packages=["pandas"],
        )
        Utils.check_answer(
            df.select(plus4_then_mod5_udf("a")).collect(),
            [Row(plus4_then_mod5(i)) for i in range(-5, 5)],
        )

        # clean
        session.clear_imports()


def test_add_import_namespace_collision_snowflake_package(session, tmp_path):
    fake_snowflake_dir = tmp_path / "snowflake" / "task"
    fake_snowflake_dir.mkdir(parents=True)
    py_file = fake_snowflake_dir / "test_udf_file.py"
    py_file.write_text("def f(x): return x+1")

    with patch.object(sys, "path", [*sys.path, tmp_path]):

        def test(x):
            from snowflake.task.test_udf_file import f  # noqa: F401

            from snowflake.snowpark.functions import udf  # noqa: F401

            return f(x)

        session.add_import(str(py_file), import_path="snowflake.task.test_udf_file")

        df = session.range(-5, 5).to_df("a")

        test_udf = udf(
            test,
            return_type=IntegerType(),
            input_types=[IntegerType()],
            packages=["snowflake-snowpark-python"],
        )
        Utils.check_answer(
            df.select(test_udf("a")).collect(),
            [Row(i + 1) for i in range(-5, 5)],
        )

        # clean
        session.clear_imports()


def test_type_hints(session):
    @udf
    def add_udf(x: int, y: int) -> int:
        return x + y

    @udf
    def snow_udf(x: int) -> Optional[str]:
        return "snow" if x % 2 else None

    @udf
    def double_str_list_udf(x: str) -> List[str]:
        return [x, x]

    dt = datetime.datetime.strptime("2017-02-24 12:00:05.456", "%Y-%m-%d %H:%M:%S.%f")

    @udf
    def return_datetime_udf() -> datetime.datetime:
        return dt

    @udf
    def return_variant_dict_udf(v: Variant) -> Dict[str, str]:
        return {str(k): f"{str(k)} {str(v)}" for k, v in v.items()}

    @udf
    def return_geography_dict_udf(g: Geography) -> Dict[str, str]:
        return g

    @udf
    def return_geometry_dict_udf(g: Geometry) -> Dict[str, str]:
        return g

    df = session.create_dataframe([[1, 4], [2, 3]]).to_df("a", "b")
    Utils.check_answer(
        df.select(
            add_udf("a", "b"),
            snow_udf("a"),
            double_str_list_udf(snow_udf("b")),
            return_datetime_udf(),
        ).collect(),
        [
            Row(5, "snow", "[\n  null,\n  null\n]", dt),
            Row(5, None, '[\n  "snow",\n  "snow"\n]', dt),
        ],
    )

    Utils.check_answer(
        TestData.variant1(session).select(return_variant_dict_udf("obj1")).collect(),
        [Row('{\n  "Tree": "Tree Pine"\n}')],
    )

    Utils.check_answer(
        TestData.geography_type(session).select(return_geography_dict_udf("geo")),
        [Row('{\n  "coordinates": [\n    30,\n    10\n  ],\n  "type": "Point"\n}')],
    )

    Utils.check_answer(
        TestData.geometry_type(session).select(return_geometry_dict_udf("geo")),
        [Row('{\n  "coordinates": [\n    20,\n    81\n  ],\n  "type": "Point"\n}')],
    )


def test_type_hint_no_change_after_registration(session):
    def add(x: int, y: int) -> int:
        return x + y

    annotations = add.__annotations__
    session.udf.register(add)
    assert annotations == add.__annotations__


def test_register_udf_from_file_type_hints(session, tmpdir):
    source = """
import datetime
from typing import Dict, List, Optional

def add(x: int, y: int) -> int:
        return x + y

def snow(x: int) -> Optional[str]:
    return "snow" if x % 2 else None

def double_str_list(x: str) -> List[str]:
    return [x, x]

dt = datetime.datetime.strptime("2017-02-24 12:00:05.456", "%Y-%m-%d %H:%M:%S.%f")

def return_datetime() -> datetime.datetime:
    return dt

def return_dict(v: dict) -> Dict[str, str]:
    return {str(k): f"{str(k)} {str(v)}" for k, v in v.items()}
"""
    file_path = os.path.join(tmpdir, "register_from_file_type_hints.py")
    with open(file_path, "w") as f:
        f.write(source)

    add_udf = session.udf.register_from_file(file_path, "add")
    snow_udf = session.udf.register_from_file(file_path, "snow")
    double_str_list_udf = session.udf.register_from_file(file_path, "double_str_list")
    return_datetime_udf = session.udf.register_from_file(file_path, "return_datetime")
    return_variant_dict_udf = session.udf.register_from_file(file_path, "return_dict")

    df = session.create_dataframe([[1, 4], [2, 3]]).to_df("a", "b")
    dt = datetime.datetime.strptime("2017-02-24 12:00:05.456", "%Y-%m-%d %H:%M:%S.%f")
    Utils.check_answer(
        df.select(
            add_udf("a", "b"),
            snow_udf("a"),
            double_str_list_udf(snow_udf("b")),
            return_datetime_udf(),
        ).collect(),
        [
            Row(5, "snow", "[\n  null,\n  null\n]", dt),
            Row(5, None, '[\n  "snow",\n  "snow"\n]', dt),
        ],
    )

    Utils.check_answer(
        TestData.variant1(session).select(return_variant_dict_udf("obj1")).collect(),
        [Row('{\n  "Tree": "Tree Pine"\n}')],
    )


@pytest.mark.skipif(IS_IN_STORED_PROC, reason="Cannot create session in SP")
def test_permanent_udf(session, db_parameters):
    stage_name = Utils.random_stage_name()
    udf_name = Utils.random_name_for_temp_object(TempObjectType.FUNCTION)
    with Session.builder.configs(db_parameters).create() as new_session:
        new_session.sql_simplifier_enabled = session.sql_simplifier_enabled
        try:
            Utils.create_stage(session, stage_name, is_temporary=False)
            udf(
                lambda x, y: x + y,
                return_type=IntegerType(),
                input_types=[IntegerType(), IntegerType()],
                name=udf_name,
                is_permanent=True,
                stage_location=stage_name,
                session=new_session,
            )
            Utils.check_answer(
                session.sql(f"select {udf_name}(8, 9)").collect(), [Row(17)]
            )
            Utils.check_answer(
                new_session.sql(f"select {udf_name}(8, 9)").collect(), [Row(17)]
            )
        finally:
            session._run_query(f"drop function if exists {udf_name}(int, int)")
            Utils.drop_stage(session, stage_name)


def test_udf_negative(session):
    def f(x):
        return x

    df1 = session.create_dataframe(["a", "b"]).to_df("x")

    udf0 = udf()
    with pytest.raises(TypeError) as ex_info:
        df1.select(udf0("x")).collect()
    assert "Invalid function: not a function or callable" in str(ex_info)

    with pytest.raises(TypeError) as ex_info:
        udf(1, return_type=IntegerType())
    assert "Invalid function: not a function or callable" in str(ex_info)

    # if return_type is specified, it must be passed passed with keyword argument
    with pytest.raises(TypeError) as ex_info:
        udf(f, IntegerType())
    assert "udf() takes from 0 to 1 positional arguments but 2 were given" in str(
        ex_info
    )

    udf1 = udf(f, return_type=IntegerType(), input_types=[IntegerType()])
    with pytest.raises(ValueError) as ex_info:
        udf1("a", "")
    assert (
        "Incorrect number of arguments passed to the UDF: Expected: 1, Found: 2"
        in str(ex_info)
    )

    with pytest.raises(SnowparkSQLException) as ex_info:
        session.sql("select f(1)").collect()
    assert "Unknown function" in str(ex_info)

    with pytest.raises(SnowparkSQLException) as ex_info:
        df1.select(call_udf("f", "x")).collect()
    assert "Unknown function" in str(ex_info)

    with pytest.raises(SnowparkInvalidObjectNameException) as ex_info:
        udf(
            f,
            return_type=IntegerType(),
            input_types=[IntegerType()],
            name="invalid name",
        )
    assert "The object name 'invalid name' is invalid" in str(ex_info)

    # incorrect data type
    udf2 = udf(lambda x: int(x), return_type=IntegerType(), input_types=[IntegerType()])
    with pytest.raises(SnowparkSQLException) as ex_info:
        df1.select(udf2("x")).collect()
    assert "Numeric value" in str(ex_info) and "is not recognized" in str(ex_info)
    df2 = session.create_dataframe([1, None]).to_df("x")
    with pytest.raises(SnowparkSQLException) as ex_info:
        df2.select(udf2("x")).collect()
    assert "Python Interpreter Error" in str(ex_info)

    with pytest.raises(TypeError) as ex_info:

        @udf(IntegerType())
        def g(x):
            return x

    assert "Invalid function: not a function or callable" in str(ex_info)

    with pytest.raises(TypeError) as ex_info:

        @udf
        def _(x: int, y: int):
            return x + y

    assert "The return type must be specified" in str(ex_info)

    with pytest.raises(TypeError) as ex_info:

        @udf
        def _(x, y: int) -> int:
            return x + y

    assert (
        "the number of arguments (2) is different from "
        "the number of argument type hints (1)" in str(ex_info)
    )

    with pytest.raises(TypeError) as ex_info:

        @udf
        def _(x: int, y: Union[int, float]) -> Union[int, float]:
            return x + y

    assert "invalid type typing.Union[int, float]" in str(ex_info)

    with pytest.raises(ValueError) as ex_info:

        @udf(is_permanent=True)
        def _(x: int, y: int) -> int:
            return x + y

    assert "name must be specified for permanent udf" in str(ex_info)

    with pytest.raises(ValueError) as ex_info:

        @udf(is_permanent=True, name="udf")
        def _(x: int, y: int) -> int:
            return x + y

    assert "stage_location must be specified for permanent udf" in str(ex_info)


def test_add_import_negative(session, resources_path):
    test_files = TestFiles(resources_path)

    with pytest.raises(FileNotFoundError) as ex_info:
        session.add_import("file_not_found.py")
    assert "is not found" in str(ex_info)

    with pytest.raises(KeyError) as ex_info:
        session.remove_import("file_not_found.py")
    assert "is not found in the existing imports" in str(ex_info)

    with pytest.raises(ValueError) as ex_info:
        session.add_import(
            test_files.test_udf_py_file, import_path="test_udf_dir.test_udf_file.py"
        )
    assert "import_path test_udf_dir.test_udf_file.py is invalid" in str(ex_info)

    def plus4_then_mod5(x):
        from test.resources.test_udf_dir.test_udf_file import mod5

        return mod5(x + 4)

    df = session.range(-5, 5).to_df("a")
    for import_path in [
        None,
        "resources.test_udf_dir.test_udf_file",
        "test_udf_dir.test_udf_file",
        "test_udf_file",
    ]:
        session.add_import(test_files.test_udf_py_file, import_path)
        plus4_then_mod5_udf = udf(
            plus4_then_mod5, return_type=IntegerType(), input_types=[IntegerType()]
        )
        with pytest.raises(SnowparkSQLException) as ex_info:
            df.select(plus4_then_mod5_udf("a")).collect()
        assert "No module named 'test.resources'" in ex_info.value.message
    session.clear_imports()

    with pytest.raises(TypeError) as ex_info:
        udf(
            plus4_then_mod5,
            return_type=IntegerType(),
            input_types=[IntegerType()],
            imports=[1],
        )
    assert (
        "udf-level import can only be a file path (str) "
        "or a tuple of the file path (str) and the import path (str)" in str(ex_info)
    )


def test_udf_variant_type(session):
    def variant_get_data_type(v):
        return str(type(v))

    variant_udf = udf(
        variant_get_data_type, return_type=StringType(), input_types=[VariantType()]
    )

    Utils.check_answer(
        TestData.variant1(session).select(variant_udf("bin1")).collect(),
        [Row("<class 'str'>")],
    )

    Utils.check_answer(
        TestData.variant1(session).select(variant_udf("bool1")).collect(),
        [Row("<class 'bool'>")],
    )

    Utils.check_answer(
        TestData.variant1(session).select(variant_udf("str1")).collect(),
        [Row("<class 'str'>")],
    )

    Utils.check_answer(
        TestData.variant1(session).select(variant_udf("num1")).collect(),
        [Row("<class 'int'>")],
    )

    Utils.check_answer(
        TestData.variant1(session).select(variant_udf("double1")).collect(),
        [Row("<class 'float'>")],
    )

    Utils.check_answer(
        TestData.variant1(session).select(variant_udf("decimal1")).collect(),
        [Row("<class 'float'>")],
    )

    Utils.check_answer(
        TestData.variant1(session).select(variant_udf("date1")).collect(),
        [Row("<class 'str'>")],
    )

    Utils.check_answer(
        TestData.variant1(session).select(variant_udf("time1")).collect(),
        [Row("<class 'str'>")],
    )

    Utils.check_answer(
        TestData.variant1(session).select(variant_udf("timestamp_ntz1")).collect(),
        [Row("<class 'str'>")],
    )

    Utils.check_answer(
        TestData.variant1(session).select(variant_udf("timestamp_ltz1")).collect(),
        [Row("<class 'str'>")],
    )

    Utils.check_answer(
        TestData.variant1(session).select(variant_udf("timestamp_tz1")).collect(),
        [Row("<class 'str'>")],
    )

    Utils.check_answer(
        TestData.variant1(session).select(variant_udf("arr1")).collect(),
        [Row("<class 'list'>")],
    )

    Utils.check_answer(
        TestData.variant1(session).select(variant_udf("obj1")).collect(),
        [Row("<class 'dict'>")],
    )

    # dynamic typing on one single column
    df = session.sql(
        "select parse_json(column1) as a from values"
        "('1'), ('1.1'), ('\"2\"'), ('true'), ('[1, 2, 3]'),"
        ' (\'{"a": "foo"}\')'
    )
    Utils.check_answer(
        df.select(variant_udf("a")).collect(),
        [
            Row("<class 'int'>"),
            Row("<class 'float'>"),
            Row("<class 'str'>"),
            Row("<class 'bool'>"),
            Row("<class 'list'>"),
            Row("<class 'dict'>"),
        ],
    )


def test_udf_geography_type(session):
    def get_type(g):
        return str(type(g))

    geography_udf = udf(
        get_type, return_type=StringType(), input_types=[GeographyType()]
    )

    Utils.check_answer(
        TestData.geography_type(session).select(geography_udf(col("geo"))).collect(),
        [Row("<class 'dict'>")],
    )


def test_udf_geometry_type(session):
    def get_type(g):
        return str(type(g))

    geometry_udf = udf(get_type, return_type=StringType(), input_types=[GeometryType()])

    Utils.check_answer(
        TestData.geometry_type(session).select(geometry_udf(col("geo"))).collect(),
        [Row("<class 'dict'>")],
    )


@pytest.mark.skipif(
    IS_IN_STORED_PROC, reason="Named temporary udf is not supported in stored proc"
)
def test_udf_replace(session):
    df = session.create_dataframe([[1, 2], [3, 4]]).to_df("a", "b")

    # Register named UDF and expect that it works.
    add_udf = session.udf.register(
        lambda x, y: x + y,
        name="test_udf_replace_add",
        return_type=IntegerType(),
        input_types=[IntegerType(), IntegerType()],
        replace=True,
    )
    Utils.check_answer(
        df.select(add_udf("a", "b")).collect(),
        [
            Row(3),
            Row(7),
        ],
    )

    # Replace named UDF with different one and expect that data is changed.
    add_udf = session.udf.register(
        lambda x, y: x + y + 1,
        name="test_udf_replace_add",
        return_type=IntegerType(),
        input_types=[IntegerType(), IntegerType()],
        replace=True,
    )
    Utils.check_answer(
        df.select(add_udf("a", "b")).collect(),
        [
            Row(4),
            Row(8),
        ],
    )

    # Try to register UDF without replacing and expect failure.
    with pytest.raises(SnowparkSQLException) as ex_info:
        add_udf = session.udf.register(
            lambda x, y: x + y,
            name="test_udf_replace_add",
            return_type=IntegerType(),
            input_types=[IntegerType(), IntegerType()],
            replace=False,
        )
    assert "SQL compilation error" in str(ex_info)

    # Expect second UDF version to still be there.
    Utils.check_answer(
        df.select(add_udf("a", "b")).collect(),
        [
            Row(4),
            Row(8),
        ],
    )

    # Register via udf() in functions.py and expect that it works.
    add_udf = udf(
        lambda x, y: x + y,
        name="test_udf_replace_add",
        return_type=IntegerType(),
        input_types=[IntegerType(), IntegerType()],
        replace=True,
    )
    Utils.check_answer(
        df.select(add_udf("a", "b")).collect(),
        [
            Row(3),
            Row(7),
        ],
    )


@pytest.mark.xfail(reason="SNOW-757054 flaky test", strict=False)
@pytest.mark.skipif(
    IS_IN_STORED_PROC, reason="Named temporary udf is not supported in stored proc"
)
def test_udf_if_not_exists(session):
    df = session.create_dataframe([[1, 2], [3, 4]]).to_df("a", "b")

    # Register named UDF and expect that it works.
    add_udf = session.udf.register(
        lambda x, y: x + y,
        name="test_udf_if_not_exist_add",
        return_type=IntegerType(),
        input_types=[IntegerType(), IntegerType()],
        if_not_exists=True,
    )
    Utils.check_answer(
        df.select(add_udf("a", "b")).collect(),
        [
            Row(3),
            Row(7),
        ],
    )

    # Replace named UDF with different one and expect that data is not changed.
    add_udf = session.udf.register(
        lambda x, y: x + y + 1,
        name="test_udf_if_not_exist_add",
        return_type=IntegerType(),
        input_types=[IntegerType(), IntegerType()],
        if_not_exists=True,
    )
    Utils.check_answer(
        df.select(add_udf("a", "b")).collect(),
        [
            Row(3),
            Row(7),
        ],
    )

    # Try to register UDF without if-exists check and expect failure.
    with pytest.raises(SnowparkSQLException, match="already exists"):
        add_udf = session.udf.register(
            lambda x, y: x + y,
            name="test_udf_if_not_exist_add",
            return_type=IntegerType(),
            input_types=[IntegerType(), IntegerType()],
            if_not_exists=False,
        )

    # Try to register UDF with replace and if-exists check and expect failure.
    with pytest.raises(
        ValueError,
        match="options replace and if_not_exists are incompatible",
    ):
        add_udf = session.udf.register(
            lambda x, y: x + y,
            name="test_udf_if_not_exist_add",
            return_type=IntegerType(),
            input_types=[IntegerType(), IntegerType()],
            replace=True,
            if_not_exists=True,
        )

    # Expect first UDF version to still be there.
    Utils.check_answer(
        df.select(add_udf("a", "b")).collect(),
        [
            Row(3),
            Row(7),
        ],
    )


def test_udf_parallel(session):
    for i in [1, 50, 99]:
        udf(
            lambda x, y: x + y,
            return_type=IntegerType(),
            input_types=[IntegerType(), IntegerType()],
            parallel=i,
        )

    with pytest.raises(ValueError) as ex_info:
        udf(
            lambda x, y: x + y,
            return_type=IntegerType(),
            input_types=[IntegerType(), IntegerType()],
            parallel=0,
        )
    assert "Supported values of parallel are from 1 to 99" in str(ex_info)

    with pytest.raises(ValueError) as ex_info:
        udf(
            lambda x, y: x + y,
            return_type=IntegerType(),
            input_types=[IntegerType(), IntegerType()],
            parallel=100,
        )
    assert "Supported values of parallel are from 1 to 99" in str(ex_info)


@pytest.mark.skipif(
    (not is_pandas_and_numpy_available) or IS_IN_STORED_PROC,
    reason="numpy and pandas are required",
)
def test_add_packages(session):
    session.add_packages(
        [
            "numpy==1.23.5",
            "pandas==1.5.3",
            "matplotlib",
            "pyyaml",
        ]
    )
    assert session.get_packages() == {
        "numpy": "numpy==1.23.5",
        "pandas": "pandas==1.5.3",
        "matplotlib": "matplotlib",
        "pyyaml": "pyyaml",
    }

    # dateutil is a dependency of pandas
    def get_numpy_pandas_dateutil_version() -> str:
        return f"{numpy.__version__}/{pandas.__version__}/{dateutil.__version__}"

    udf_name = Utils.random_name_for_temp_object(TempObjectType.FUNCTION)
    session.udf.register(get_numpy_pandas_dateutil_version, name=udf_name)
    # don't need to check the version of dateutil, as it can be changed on the server side
    assert (
        session.sql(f"select {udf_name}()").collect()[0][0].startswith("1.23.5/1.5.3")
    )

    # only add pyyaml, which will overwrite the previously added packages
    # so matplotlib will not be available on the server side
    def is_matplotlib_available() -> bool:
        try:
            import matplotlib.pyplot as plt  # noqa: F401
        except ModuleNotFoundError:
            return False
        return True

    session.udf.register(
        is_matplotlib_available, name=udf_name, replace=True, packages=["pyyaml"]
    )
    Utils.check_answer(session.sql(f"select {udf_name}()"), [Row(False)])

    # with an empty list of udf-level packages
    # it will still fail even if we have session-level packages
    def is_yaml_available() -> bool:
        try:
            import yaml  # noqa: F401
        except ModuleNotFoundError:
            return False
        return True

    session.udf.register(is_yaml_available, name=udf_name, replace=True, packages=[])
    Utils.check_answer(session.sql(f"select {udf_name}()"), [Row(False)])

    session.clear_packages()

    session.udf.register(
        is_yaml_available, name=udf_name, replace=True, packages=["pyyaml"]
    )
    Utils.check_answer(session.sql(f"select {udf_name}()"), [Row(True)])

    session.clear_packages()

    # add module objects
    # but we can't register a udf with these versions
    # because the server might not have them
    resolved_packages = session._resolve_packages(
        [numpy, pandas, dateutil], validate_package=False
    )
    assert f"numpy=={numpy.__version__}" in resolved_packages
    assert f"pandas=={pandas.__version__}" in resolved_packages
    assert f"python-dateutil=={dateutil.__version__}" in resolved_packages

    session.clear_packages()


def test_add_packages_with_underscore(session):
    packages = ["spacy-model-en_core_web_sm", "typing_extensions"]
    count = (
        session.table("information_schema.packages")
        .where(col("package_name").in_(packages))
        .select(count_distinct("package_name"))
        .collect()[0][0]
    )
    if count != len(packages):
        pytest.skip("These packages with underscores are not available")

    udf_name = Utils.random_name_for_temp_object(TempObjectType.FUNCTION)

    @udf(name=udf_name, packages=packages)
    def check_if_package_installed() -> bool:
        try:
            import spacy
            import typing_extensions  # noqa: F401

            spacy.load("en_core_web_sm")
            return True
        except Exception:
            return False

    Utils.check_answer(session.sql(f"select {udf_name}()").collect(), [Row(True)])


@pytest.mark.skipif(
    IS_IN_STORED_PROC, reason="Need certain version of datautil/pandas/numpy"
)
def test_add_packages_negative(session, caplog):
    with pytest.raises(ValueError) as ex_info:
        session.add_packages("python-dateutil****")
    assert "InvalidRequirement" in str(ex_info)

    with patch.object(session, "_is_anaconda_terms_acknowledged", lambda: True):
        with pytest.raises(RuntimeError) as ex_info:
            session.add_packages("dateutil")

        # dateutil is not a valid name, the library name is python-dateutil
        assert "Pip failed with return code 1" in str(ex_info)

    with patch.object(session, "_is_anaconda_terms_acknowledged", lambda: False):
        with pytest.raises(RuntimeError) as ex_info:
            session.add_packages("dateutil")

        assert "Cannot add package dateutil" in str(ex_info)

    with pytest.raises(ValueError) as ex_info:
        with caplog.at_level(logging.WARNING):
            # using numpy version 1.16.6 here because using any other version raises a
            # ValueError for "non-existent python version in Snowflake" instead of
            # "package is already added".
            # In case this test fails in the future, choose a version of numpy which
            # is supportezd by Snowflake using query:
            #     select package_name, array_agg(version)
            #     from information_schema.packages
            #     where language='python' and package_name like 'numpy'
            #     group by package_name;
            session.add_packages("numpy", "numpy==1.16.6")
    assert "is already added" in str(ex_info)

    with pytest.raises(ValueError) as ex_info:
        session.remove_package("python-dateutil")
    assert "is not in the package list" in str(ex_info)


@pytest.mark.skipif(
    (not is_pandas_and_numpy_available) or IS_IN_STORED_PROC,
    reason="numpy and pandas are required",
)
def test_add_requirements(session, resources_path):
    test_files = TestFiles(resources_path)

    session.add_requirements(test_files.test_requirements_file)
    assert session.get_packages() == {
        "numpy": "numpy==1.23.5",
        "pandas": "pandas==1.5.3",
    }

    udf_name = Utils.random_name_for_temp_object(TempObjectType.FUNCTION)

    @udf(name=udf_name)
    def get_numpy_pandas_version() -> str:
        return f"{numpy.__version__}/{pandas.__version__}"

    Utils.check_answer(session.sql(f"select {udf_name}()"), [Row("1.23.5/1.5.3")])


def test_add_requirements_twice_should_fail_if_packages_are_different(
    session, resources_path
):
    test_files = TestFiles(resources_path)

    session.add_requirements(test_files.test_requirements_file)
    assert session.get_packages() == {
        "numpy": "numpy==1.23.5",
        "pandas": "pandas==1.5.3",
    }

    with pytest.raises(ValueError) as ex_info:
        session.add_packages(["numpy==1.23.4"])
    assert "Cannot add package" in str(ex_info)


@pytest.mark.skipif(
    IS_IN_STORED_PROC,
    reason="Subprocess calls are not allowed within stored procedures",
)
def test_add_unsupported_requirements_twice_should_not_fail_for_same_requirements_file(
    session, resources_path
):
    test_files = TestFiles(resources_path)

    with patch.object(session, "_is_anaconda_terms_acknowledged", lambda: True):
        session.add_requirements(test_files.test_unsupported_requirements_file)
        assert set(session.get_packages().keys()) == {
            "scipy",
            "numpy",
            "matplotlib",
            "pyyaml",
        }

        session.add_requirements(test_files.test_unsupported_requirements_file)
        assert set(session.get_packages().keys()) == {
            "scipy",
            "numpy",
            "matplotlib",
            "pyyaml",
        }


@pytest.mark.skipif(
    IS_IN_STORED_PROC,
    reason="Subprocess calls are not allowed within stored procedures",
)
def test_add_packages_should_fail_if_dependency_package_already_added(session):
    with patch.object(session, "_is_anaconda_terms_acknowledged", lambda: True):
        session.add_packages(["scikit-learn==1.2.0"])
        with pytest.raises(ValueError) as ex_info:
            session.add_packages("sktime")
        assert "Cannot add dependency package" in str(ex_info)


@pytest.mark.skipif(
    IS_IN_STORED_PROC,
    reason="Subprocess calls are not allowed within stored procedures",
)
def test_add_requirements_unsupported(session, resources_path):
    test_files = TestFiles(resources_path)

    with patch.object(session, "_is_anaconda_terms_acknowledged", lambda: True):
        session.add_requirements(test_files.test_unsupported_requirements_file)
        # Once scikit-fuzzy is supported, this test will break; change the test to a different unsupported module
        assert set(session.get_packages().keys()) == {
            "matplotlib",
            "pyyaml",
            "scipy",
            "numpy",
        }

    udf_name = Utils.random_name_for_temp_object(TempObjectType.FUNCTION)

    @udf(name=udf_name)
    def run_scikit_fuzzy() -> str:
        import numpy as np
        import skfuzzy as fuzz
        from skfuzzy import control as ctrl

        # Create fuzzy variables
        temperature = ctrl.Antecedent(np.arange(0, 101, 1), "temperature")
        humidity = ctrl.Antecedent(np.arange(0, 101, 1), "humidity")
        fan_speed = ctrl.Consequent(np.arange(0, 101, 1), "fan_speed")

        # Define fuzzy membership functions
        temperature["cold"] = fuzz.trimf(temperature.universe, [0, 0, 50])
        temperature["warm"] = fuzz.trimf(temperature.universe, [0, 50, 100])
        humidity["dry"] = fuzz.trimf(humidity.universe, [0, 0, 50])
        humidity["moist"] = fuzz.trimf(humidity.universe, [0, 50, 100])
        fan_speed["low"] = fuzz.trimf(fan_speed.universe, [0, 0, 50])
        fan_speed["high"] = fuzz.trimf(fan_speed.universe, [0, 50, 100])

        # Define fuzzy rules
        rule1 = ctrl.Rule(temperature["cold"] & humidity["dry"], fan_speed["low"])
        rule2 = ctrl.Rule(temperature["warm"] & humidity["moist"], fan_speed["high"])

        # Create fuzzy control system
        fan_ctrl = ctrl.ControlSystem([rule1, rule2])
        fan_speed_ctrl = ctrl.ControlSystemSimulation(fan_ctrl)

        # Set inputs
        fan_speed_ctrl.input["temperature"] = 30
        fan_speed_ctrl.input["humidity"] = 70

        # Evaluate the fuzzy control system
        fan_speed_ctrl.compute()

        # Get the output
        output_speed = fan_speed_ctrl.output["fan_speed"]
        return f"{fuzz.__version__}:{int(round(output_speed))}"

    Utils.check_answer(session.sql(f"select {udf_name}()"), [Row("0.4.2:50")])


@pytest.mark.skipif(
    IS_IN_STORED_PROC,
    reason="Subprocess calls are not allowed within stored procedures",
)
@pytest.mark.skipif(
    os.getenv("OPENSSL_FIPS") == "1" or IS_WINDOWS,
    reason="Fasttext will not build on this environment",
)  # Note that if packages specified are native dependent + unsupported by our Anaconda channel,
# and users do not have the right gcc setup to locally install them, then they will run into Pip failures.
def test_add_requirements_with_native_dependency_force_push(session):
    with patch.object(session, "_is_anaconda_terms_acknowledged", lambda: True):
        session.add_packages(["fasttext"])
    udf_name = Utils.random_name_for_temp_object(TempObjectType.FUNCTION)

    @udf(name=udf_name)
    def check_if_package_works() -> str:
        try:
            import fasttext

            return ",".join(fasttext.tokenize("I love banana"))
        except Exception:
            return "does not work"

    # Unsupported native dependency, the code doesn't run
    Utils.check_answer(
        session.sql(f"select {udf_name}()").collect(),
        [Row("does not work")],
    )


@pytest.mark.skipif(
    IS_IN_STORED_PROC,
    reason="Subprocess calls are not allowed within stored procedures",
)
@pytest.mark.skipif(
    os.getenv("OPENSSL_FIPS") == "1" or IS_WINDOWS,
    reason="Fasttext will not build on this environment",
)  # Note that if packages specified are native dependent + unsupported by our Anaconda channel,
# and users do not have the right gcc setup to locally install them, then they will run into Pip failures.
def test_add_requirements_with_native_dependency_without_force_push(session):
    with patch.object(session, "_is_anaconda_terms_acknowledged", lambda: True):
        with pytest.raises(RuntimeError) as ex_info:
            session.add_packages(["fasttext"], force_push=False)
        assert "Your code depends on native dependencies" in str(ex_info)


@pytest.fixture(scope="function")
def requirements_file_with_local_path():
    # Write a local script to a temporary file
    with tempfile.NamedTemporaryFile(mode="w", delete=False, suffix=".py`") as file:
        file.write("VARIABLE_IN_LOCAL_FILE = 50")
        local_script_path = file.name

    local_script_basedir = os.path.dirname(local_script_path)
    new_path = os.path.join(local_script_basedir, "nicename.py")
    os.rename(local_script_path, new_path)

    # Generate a requirements file
    requirements = f"""
    pyyaml==6.0
    matplotlib
    {new_path}
    """
    # Write the bad YAML to a temporary file
    with tempfile.NamedTemporaryFile(mode="w", delete=False, suffix=".txt") as file:
        file.write(requirements)
        requirements_path = file.name

    yield requirements_path

    # Clean up the temporary files after the test completes
    for path in {requirements_path, local_script_path, new_path}:
        if os.path.exists(path):
            os.remove(path)


@pytest.mark.skipif(
    IS_IN_STORED_PROC,
    reason="matplotlib required",
)
def test_add_requirements_with_local_filepath(
    session, requirements_file_with_local_path
):
    """
    Assert that is a requirement file references local python scripts, the variables in those local python scripts
    are available for use within a UDF.
    """
    session.add_requirements(requirements_file_with_local_path)
    assert session.get_packages() == {
        "matplotlib": "matplotlib",
        "pyyaml": "pyyaml==6.0",
        "snowflake-snowpark-python": "snowflake-snowpark-python",
    }

    udf_name = Utils.random_name_for_temp_object(TempObjectType.FUNCTION)

    @udf(name=udf_name)
    def use_local_file_variables() -> str:
        from nicename import VARIABLE_IN_LOCAL_FILE

        return f"{VARIABLE_IN_LOCAL_FILE + 10}"

    Utils.check_answer(session.sql(f"select {udf_name}()"), [Row("60")])


def test_add_requirements_yaml(session, resources_path):
    test_files = TestFiles(resources_path)

    with patch.object(session, "_is_anaconda_terms_acknowledged", lambda: True):
        session.add_requirements(test_files.test_conda_environment_file)
    assert session.get_packages() == {
        "numpy": "numpy==1.24.3",
        "pandas": "pandas",
        "scikit-learn": "scikit-learn==0.24.2",
        "matplotlib": "matplotlib==3.7.1",
        "jupyterlab": "jupyterlab==3.5.3",
        "tensorflow": "tensorflow==2.12.0",
        "seaborn": "seaborn==0.11.1",
        "scipy": "scipy==1.10.1",
        "snowflake-snowpark-python": "snowflake-snowpark-python",
    }


def test_add_requirements_with_bad_yaml(session, bad_yaml_file):
    with pytest.raises(ValueError) as ex_info:
        session.add_requirements(bad_yaml_file)
    assert (
        "Error while parsing YAML file, it may not be a valid Conda environment file"
        in str(ex_info)
    )


def test_add_requirements_with_ranged_requirements_in_yaml(session, ranged_yaml_file):
    with pytest.raises(ValueError) as ex_info:
        session.add_requirements(ranged_yaml_file)
    print(ex_info)
    assert "Conda dependency with ranges 'numpy<=1.24.3' is not allowed!" in str(
        ex_info
    )


@pytest.mark.skipif(
    IS_IN_STORED_PROC,
    reason="Subprocess calls are not allowed within stored procedures",
)
def test_add_packages_unsupported_during_registration(session):
    """
    Assert that unsupported packages can directly be added while registering UDFs.
    """
    with patch.object(session, "_is_anaconda_terms_acknowledged", lambda: True):
        packages = ["scikit-fuzzy==0.4.2    "]
        udf_name = Utils.random_name_for_temp_object(TempObjectType.FUNCTION)

        @udf(name=udf_name, packages=packages)
        def check_if_package_works() -> str:
            try:
                import skfuzzy as fuzz

                return fuzz.__version__
            except Exception as e:
                return f"Import statement does not work: {e.__repr__()}"

        Utils.check_answer(
            session.sql(f"select {udf_name}()").collect(),
            [Row("0.4.2")],
        )


@pytest.mark.skipif(
    (not is_pandas_and_numpy_available) or IS_IN_STORED_PROC,
    reason="numpy and pandas are required",
)
def test_udf_describe(session):
    def get_numpy_pandas_version(s: str) -> str:
        return f"{s}{numpy.__version__}/{pandas.__version__}"

    get_numpy_pandas_version_udf = session.udf.register(
        get_numpy_pandas_version, packages=["numpy", "pandas"]
    )
    describe_res = session.udf.describe(get_numpy_pandas_version_udf).collect()
    assert [row[0] for row in describe_res] == [
        "signature",
        "returns",
        "language",
        "null handling",
        "volatility",
        "body",
        "imports",
        "handler",
        "runtime_version",
        "packages",
        "installed_packages",
    ]
    for row in describe_res:
        if row[0] == "packages":
            assert "numpy" in row[1] and "pandas" in row[1]
            break


@pytest.mark.skipif(not is_pandas_and_numpy_available, reason="pandas is required")
def test_basic_pandas_udf(session):
    def return1():
        return pandas.Series(["1"])

    @pandas_udf(
        return_type=PandasSeriesType(IntegerType()),
        input_types=[PandasDataFrameType([IntegerType(), IntegerType()])],
    )
    def add_one_df_pandas_udf(df):
        return df[0] + df[1] + 1

    def get_type_str(x):
        return pandas.Series([str(type(x))])

    return1_pandas_udf = udf(return1, return_type=PandasSeriesType(StringType()))
    add_series_pandas_udf = udf(
        lambda x, y: x + y,
        return_type=PandasSeriesType(IntegerType()),
        input_types=[PandasSeriesType(IntegerType()), PandasSeriesType(IntegerType())],
    )
    get_type_str_series_udf = udf(
        get_type_str,
        return_type=PandasSeriesType(StringType()),
        input_types=[PandasSeriesType(IntegerType())],
    )
    get_type_str_df_udf = pandas_udf(
        get_type_str,
        return_type=PandasSeriesType(StringType()),
        input_types=[PandasDataFrameType([IntegerType()])],
    )

    df = session.create_dataframe([[1, 2], [3, 4]]).to_df("a", "b")
    Utils.check_answer(df.select(return1_pandas_udf()), [Row("1"), Row("1")])
    Utils.check_answer(df.select(add_series_pandas_udf("a", "b")), [Row(3), Row(7)])
    Utils.check_answer(df.select(add_one_df_pandas_udf("a", "b")), [Row(4), Row(8)])
    Utils.check_answer(
        df.select(get_type_str_series_udf("a")),
        [
            Row("<class 'pandas.core.series.Series'>"),
            Row("<class 'pandas.core.series.Series'>"),
        ],
    )
    Utils.check_answer(
        df.select(get_type_str_df_udf("a")),
        [
            Row("<class 'pandas.core.frame.DataFrame'>"),
            Row("<class 'pandas.core.frame.DataFrame'>"),
        ],
    )


@pytest.mark.skipif(not is_pandas_and_numpy_available, reason="pandas is required")
def test_pandas_udf_type_hints(session):
    def return1() -> PandasSeries[str]:
        return pandas.Series(["1"])

    def return1_pandas_annotation() -> pandas.Series:
        return pandas.Series(["1"])

    def add_series(x: PandasSeries[int], y: PandasSeries[int]) -> PandasSeries[int]:
        return x + y

    def add_series_pandas_annotation(
        x: pandas.Series, y: pandas.Series
    ) -> pandas.Series:
        return x + y

    def add_one_df(df: PandasDataFrame[int, int]) -> PandasSeries[int]:
        return df[0] + df[1] + 1

    def add_one_df_pandas_annotation(df: pandas.DataFrame) -> pandas.Series:
        return df[0] + df[1] + 1

    return1_pandas_udf = udf(return1)
    return1_pandas_annotation_pandas_udf = udf(
        return1_pandas_annotation, return_type=StringType()
    )
    add_series_pandas_udf = udf(add_series)
    add_series_pandas_annotation_pandas_udf = udf(
        add_series_pandas_annotation,
        return_type=IntegerType(),
        input_types=[IntegerType(), IntegerType()],
    )
    add_one_df_pandas_udf = udf(add_one_df)
    add_one_df_pandas_annotation_pandas_udf = udf(
        add_one_df_pandas_annotation,
        return_type=IntegerType(),
        input_types=[IntegerType(), IntegerType()],
    )

    df = session.create_dataframe([[1, 2], [3, 4]]).to_df("a", "b")
    Utils.check_answer(df.select(return1_pandas_udf()), [Row("1"), Row("1")])
    Utils.check_answer(
        df.select(return1_pandas_annotation_pandas_udf()), [Row("1"), Row("1")]
    )
    Utils.check_answer(df.select(add_series_pandas_udf("a", "b")), [Row(3), Row(7)])
    Utils.check_answer(
        df.select(add_series_pandas_annotation_pandas_udf("a", "b")), [Row(3), Row(7)]
    )
    Utils.check_answer(df.select(add_one_df_pandas_udf("a", "b")), [Row(4), Row(8)])
    Utils.check_answer(
        df.select(add_one_df_pandas_annotation_pandas_udf("a", "b")), [Row(4), Row(8)]
    )


@pytest.mark.skipif(not is_pandas_and_numpy_available, reason="pandas is required")
@pytest.mark.parametrize(
    "_type, data, expected_types, expected_dtypes",
    [
        (
            IntegerType,
            [[4096]],
            (numpy.int16, int, numpy.short),
            ("int16", "object"),
        ),
        (IntegerType, [[1048576]], (numpy.int32, int, numpy.intc), ("int32", "object")),
        (
            IntegerType,
            [[8589934592]],
            (numpy.int64, int, numpy.int_, numpy.intp),
            ("int64", "object"),
        ),
        (FloatType, [[1.0]], (numpy.float64, float), ("float64",)),
        (StringType, [["1"]], (str,), ("string", "object")),
        (BooleanType, [[True]], (numpy.bool_, bool), ("boolean",)),
        (BinaryType, [[(1).to_bytes(1, byteorder="big")]], (bytes,), ("object",)),
        (
            DateType,
            [[datetime.date(2021, 12, 20)]],
            (pandas._libs.tslibs.timestamps.Timestamp,),
            ("datetime64[ns]",),
        ),
        (ArrayType, [[[1]]], (list,), ("object",)),
        (
            TimeType,
            [[datetime.time(1, 1, 1)]],
            (pandas._libs.tslibs.timedeltas.Timedelta,),
            ("timedelta64[ns]",),
        ),
        (
            TimestampType,
            [[datetime.datetime(2016, 3, 13, 5, tzinfo=datetime.timezone.utc)]],
            (pandas._libs.tslibs.timestamps.Timestamp,),
            ("datetime64[ns]",),
        ),
        (GeographyType, [["POINT(30 10)"]], (dict,), ("object",)),
        (GeometryType, [["POINT(30 10)"]], (dict,), ("object",)),
        (MapType, [[{1: 2}]], (dict,), ("object",)),
    ],
)
def test_pandas_udf_input_types(session, _type, data, expected_types, expected_dtypes):
    expected_types = [str(x) for x in expected_types]
    expected_dtypes = [str(x) for x in expected_dtypes]
    schema = StructType([StructField("a", _type())])
    df = session.create_dataframe(data, schema=schema)

    def return_type_in_series(x):
        return x.apply(lambda val: f"{type(val)}/{x.dtype}")

    series_udf = udf(
        return_type_in_series,
        return_type=PandasSeriesType(StringType()),
        input_types=[PandasSeriesType(_type())],
    )
    returned_type, returned_dtype = (
        df.select(series_udf("a")).to_df("col1").collect()[0][0].split("/")
    )
    assert (
        returned_type in expected_types
    ), f"returned type is {returned_type} instead of {expected_types}"
    assert (
        returned_dtype in expected_dtypes
    ), f"returned dtype is {returned_dtype} instead of {expected_dtypes}"

    def return_type_in_dataframe(x):
        return x[0].apply(lambda val: f"{type(val)}/{x.dtypes[0]}")

    dataframe_udf = udf(
        return_type_in_dataframe,
        return_type=PandasSeriesType(StringType()),
        input_types=[PandasDataFrameType([_type()])],
    )
    returned_type, returned_dtype = (
        df.select(dataframe_udf("a")).to_df("col2").collect()[0][0].split("/")
    )
    assert (
        returned_type in expected_types
    ), f"returned type is {returned_type} instead of {expected_types}"
    assert (
        returned_dtype in expected_dtypes
    ), f"returned dtype is {returned_dtype} instead of {expected_dtypes}"


@pytest.mark.skipif(not is_pandas_and_numpy_available, reason="pandas is required")
def test_pandas_udf_input_variant(session):
    data = [
        [4096],
        [1.234],
        ["abc"],
        [True],
        [(1).to_bytes(1, byteorder="big")],
        [datetime.date(2021, 12, 20)],
        [[1]],
        [datetime.time(1, 1, 1)],
        [datetime.datetime(2016, 3, 13, 5, tzinfo=datetime.timezone.utc)],
        ["POINT(30 10)"],
        [{1: 2}],
    ]
    expected_types = [int, float, str, bool, str, str, list, str, str, str, dict]
    expected_results = [Row(f"{_type}/object") for _type in expected_types]
    schema = StructType([StructField("a", VariantType())])
    df = session.create_dataframe(data, schema=schema)

    def return_type_in_series(x):
        return x.apply(lambda val: f"{type(val)}/{x.dtype}")

    series_udf = udf(
        return_type_in_series,
        return_type=PandasSeriesType(StringType()),
        input_types=[PandasSeriesType(VariantType())],
    )
    rows = df.select(series_udf("a")).to_df("a").collect()
    Utils.check_answer(rows, expected_results)

    def return_type_in_dataframe(x):
        return x[0].apply(lambda val: f"{type(val)}/{x.dtypes[0]}")

    dataframe_udf = udf(
        return_type_in_dataframe,
        return_type=PandasSeriesType(StringType()),
        input_types=[PandasDataFrameType([VariantType()])],
    )

    rows = df.select(dataframe_udf("a")).to_df("a").collect()
    Utils.check_answer(rows, expected_results)


@pytest.mark.skipif(not is_pandas_and_numpy_available, reason="pandas is required")
@pytest.mark.parametrize(
    "_type, data, expected_types, expected_dtypes",
    [
        (IntegerType, [[4096]], (numpy.int16, int, numpy.short), ("int16", "object")),
        (
            IntegerType,
            [[1048576]],
            (numpy.int32, int, numpy.intc),
            ("int32", "object"),
        ),
        (
            IntegerType,
            [[8589934592]],
            (numpy.int64, int, numpy.int_, numpy.intp),
            ("int64", "object"),
        ),
        (FloatType, [[1.0]], (numpy.float64, float), ("float64",)),
        (StringType, [["1"]], (str,), ("object",)),
        (BooleanType, [[True]], (numpy.bool_, bool), ("bool",)),
        (BinaryType, [[(1).to_bytes(1, byteorder="big")]], (bytes,), ("object",)),
        (
            DateType,
            [[datetime.date(2021, 12, 20)]],
            (datetime.date,),
            ("object",),
        ),
        (ArrayType, [[[1]]], (list,), ("object",)),
        (
            TimeType,
            [[datetime.time(1, 1, 1)]],
            (datetime.time,),
            ("object",),  # TODO: should be timedelta64[ns]
        ),
        (
            TimestampType,
            [[datetime.datetime(2016, 3, 13, 5, tzinfo=datetime.timezone.utc)]],
            (pandas._libs.tslibs.timestamps.Timestamp,),
            ("datetime64[ns]",),
        ),
        (GeographyType, [["POINT(30 10)"]], (dict,), ("object",)),
        (GeometryType, [["POINT(30 10)"]], (dict,), ("object",)),
        (MapType, [[{1: 2}]], (dict,), ("object",)),
    ],
)
def test_pandas_udf_return_types(session, _type, data, expected_types, expected_dtypes):
    """
    Note: See https://docs.snowflake.com/en/user-guide/python-connector-pandas.html#snowflake-to-pandas-data-mapping for
    some special cases, e.g. `Date` is mapped to `object`, `Variant` is mapped to `str`.
    """
    schema = StructType([StructField("a", _type())])
    df = session.create_dataframe(data, schema=schema)
    series_udf = udf(
        lambda x: x,
        return_type=PandasSeriesType(_type()),
        input_types=[PandasSeriesType(_type())],
    )
    result_df = df.select(series_udf("a")).to_pandas()
    result_val = result_df.iloc[0][0]
    if _type in (ArrayType, MapType, GeographyType, GeometryType):  # TODO: SNOW-573478
        result_val = json.loads(result_val)
    assert isinstance(
        result_val, expected_types
    ), f"returned type is {type(result_val)} instead of {expected_types}"
    assert (
        result_df.dtypes[0] in expected_dtypes
    ), f"returned dtype is {result_df.dtypes[0]} instead of {expected_dtypes}"


def test_pandas_udf_return_variant(session):
    schema = StructType([StructField("a", VariantType())])
    data = [
        [4096],
        [1.234],
        ["abc"],
        [True],
        [(1).to_bytes(1, byteorder="big")],
        [datetime.date(2021, 12, 20)],
        [[1]],
        [datetime.time(1, 1, 1)],
        [datetime.datetime(2016, 3, 13, 5, tzinfo=datetime.timezone.utc)],
        ["POINT(30 10)"],
        [{1: 2}],
    ]
    expected_types = [
        str,
        str,
        str,
        str,
        str,
        str,
        str,
        str,
        str,
        str,
        str,
    ]  # TODO: SNOW-573478
    df = session.create_dataframe(data, schema=schema)
    series_udf = udf(
        lambda x: x,
        return_type=PandasSeriesType(VariantType()),
        input_types=[PandasSeriesType(VariantType())],
    )
    temp = df.select(series_udf("a")).to_pandas()
    assert (
        temp.dtypes[0] == object
    ), f"returned dtype is {temp.dtypes[0]} instead of object"
    for i, row in temp.iterrows():
        assert isinstance(
            row[0], expected_types[i]
        ), f"returned type is {type(row[0])} instead of {expected_types[i]}"


@pytest.mark.skipif(not is_pandas_and_numpy_available, reason="pandas is required")
def test_pandas_udf_max_batch_size(session):
    def check_len(s):
        length = s[0].size if isinstance(s, pandas.DataFrame) else s.size
        return pandas.Series([1 if 0 < length <= 100 else -1] * length)

    max_batch_size = 100
    add_len_series_pandas_udf = udf(
        check_len,
        return_type=PandasSeriesType(IntegerType()),
        input_types=[PandasSeriesType(IntegerType())],
        max_batch_size=max_batch_size,
    )
    add_len_df_pandas_udf = udf(
        check_len,
        return_type=PandasSeriesType(IntegerType()),
        input_types=[PandasDataFrameType([IntegerType()])],
        max_batch_size=max_batch_size,
    )

    df = session.range(1000).to_df("a")
    Utils.check_answer(
        df.select(add_len_series_pandas_udf("a")), [Row(1) for _ in range(1000)]
    )
    Utils.check_answer(
        df.select(add_len_df_pandas_udf("a")), [Row(1) for _ in range(1000)]
    )


@pytest.mark.skipif(not is_pandas_and_numpy_available, reason="pandas is required")
def test_pandas_udf_negative(session):
    with pytest.raises(ValueError) as ex_info:
        pandas_udf(
            lambda x: x + 1, return_type=IntegerType(), input_types=[IntegerType()]
        )
    assert "You cannot create a non-vectorized UDF using pandas_udf()" in str(ex_info)

    with pytest.raises(TypeError) as ex_info:
        pandas_udf(
            lambda df: df,
            return_type=PandasDataFrameType([IntegerType()]),
            input_types=[PandasDataFrameType([IntegerType()])],
        )
    assert "Invalid return type or input types for UDF" in str(ex_info)

    with pytest.raises(TypeError) as ex_info:
        pandas_udf(
            lambda df: df,
            return_type=IntegerType(),
            input_types=[PandasDataFrameType([IntegerType()])],
        )
    assert "Invalid return type or input types for UDF" in str(ex_info)

    with pytest.raises(TypeError) as ex_info:
        pandas_udf(
            lambda x, y: x + y,
            return_type=PandasSeriesType(IntegerType()),
            input_types=[IntegerType(), PandasSeriesType(IntegerType())],
        )
    assert "Invalid return type or input types for UDF" in str(ex_info)

    def add(x: pandas.Series, y: pandas.Series) -> pandas.Series:
        return x + y

    with pytest.raises(TypeError) as ex_info:
        pandas_udf(add)
    assert "The return type must be specified" in str(ex_info)


def test_register_udf_no_commit(session):
    def plus1(x: int) -> int:
        return x + 1

    temp_func_name = Utils.random_name_for_temp_object(TempObjectType.FUNCTION)
    perm_func_name = Utils.random_name_for_temp_object(TempObjectType.FUNCTION)

    try:
        # Test function registration
        session.sql("begin").collect()
        session.udf.register(func=plus1, name=temp_func_name)
        assert Utils.is_active_transaction(session)
        session.udf.register(
            func=plus1, name=perm_func_name, stage_location=tmp_stage_name
        )
        assert Utils.is_active_transaction(session)

        # Test UDF call
        df = session.create_dataframe([1]).to_df(["a"])
        Utils.check_answer(df.select(call_udf(temp_func_name, col("a"))), [Row(2)])
        Utils.check_answer(df.select(call_udf(perm_func_name, col("a"))), [Row(2)])
        assert Utils.is_active_transaction(session)

        session.sql("commit").collect()
        assert not Utils.is_active_transaction(session)
    finally:
        session._run_query(f"drop function if exists {temp_func_name}(int)")
        session._run_query(f"drop function if exists {perm_func_name}(int)")


def test_udf_class_method(session):
    # Note that we never mention in the doc that we support registering UDF from a class method.
    # However, some users might still be interested in doing that.
    class UDFTest:
        a = 1

        def __init__(self, b) -> None:
            self.b = b

        @staticmethod
        def plus1(x: int) -> int:
            return x + 1

        @classmethod
        def plus_a(cls, x):
            return x + cls.a

        def plus_b(self, x):
            return x + self.b

        @property
        def double_b(self):
            return self.b * 2

    # test staticmethod
    plus1_udf = session.udf.register(UDFTest.plus1)
    Utils.check_answer(
        session.range(5).select(plus1_udf("id")),
        [Row(1), Row(2), Row(3), Row(4), Row(5)],
    )

    # test classmethod (type hint does not work here because it has an extra argument cls)
    plus_a_udf = session.udf.register(
        UDFTest.plus_a, return_type=IntegerType(), input_types=[IntegerType()]
    )
    Utils.check_answer(
        session.range(5).select(plus_a_udf("id")),
        [Row(1), Row(2), Row(3), Row(4), Row(5)],
    )

    # test the general method
    udf_test = UDFTest(b=-1)
    plus_b_udf = session.udf.register(
        udf_test.plus_b, return_type=IntegerType(), input_types=[IntegerType()]
    )
    Utils.check_answer(
        session.range(5).select(plus_b_udf("id")),
        [Row(-1), Row(0), Row(1), Row(2), Row(3)],
    )

    # test property
    with pytest.raises(TypeError) as ex_info:
        session.udf.register(udf_test.double_b, return_type=IntegerType())
    assert (
        "Invalid function: not a function or callable (__call__ is not defined)"
        in str(ex_info)
    )


def test_udf_pickle_failure(session):
    from weakref import WeakValueDictionary

    d = WeakValueDictionary()

    with pytest.raises(TypeError) as ex_info:
        session.udf.register(lambda: len(d), return_type=IntegerType())
    assert (
        "you might have to save the unpicklable object in the "
        "local environment first, add it to the UDF with session.add_import(), and read it from "
        "the UDF." in str(ex_info)
    )


def test_comment_in_udf_description(session):
    def return1():
        return "1"

    return1_udf = udf(return1, return_type=StringType())

    for row in session.udf.describe(return1_udf).collect():
        if row[0] == "body":
            assert (
                """\
# The following comment contains the source code generated by snowpark-python for explanatory purposes.
# def return1():
#     return "1"
#
# func = return1\
"""
                in row[1]
            )
            break

    return1_udf = udf(return1, return_type=StringType(), source_code_display=False)

    for row in session.udf.describe(return1_udf).collect():
        if row[0] == "body":
            assert (
                """\
# The following comment contains the source code generated by snowpark-python for explanatory purposes.
# def return1():
#     return "1"
#
# func = return1\
"""
                not in row[1]
            )
            break


@pytest.mark.skipif(
    IS_IN_STORED_PROC, reason="SNOW-609328: support caplog in SP regression test"
)
def test_deprecate_call_udf_with_list(session, caplog):
    add_udf = session.udf.register(
        lambda x, y: x + y,
        return_type=IntegerType(),
        input_types=[IntegerType(), IntegerType()],
    )
    try:
        with caplog.at_level(logging.WARNING):
            add_udf(["a", "b"])
        assert (
            "Passing arguments to a UDF with a list or tuple is deprecated"
            in caplog.text
        )
    finally:
        warning_dict.clear()


def test_strict_udf(session):
    @udf(strict=True)
    def echo(num: int) -> int:
        if num is None:
            raise ValueError("num should not be None")
        return num

    Utils.check_answer(
        TestData.all_nulls(session).to_df(["a"]).select(echo("a")),
        [Row(None), Row(None), Row(None), Row(None)],
    )


def test_secure_udf(session):
    @udf(secure=True)
    def echo(num: int) -> int:
        return num

    Utils.check_answer(
        session.create_dataframe([[1, 2], [3, 4]]).to_df("a", "b").select(echo("a")),
        [Row(1), Row(3)],
    )
    ddl_sql = f"select get_ddl('function', '{echo.name}(int)')"
    assert "SECURE" in session.sql(ddl_sql).collect()[0][0]<|MERGE_RESOLUTION|>--- conflicted
+++ resolved
@@ -102,12 +102,6 @@
     session.clear_imports()
     session._runtime_version = None
     yield
-<<<<<<< HEAD
-    session._runtime_version = None
-    session.clear_packages()
-    session.clear_imports()
-=======
->>>>>>> a00f5a9a
 
 
 @pytest.fixture(scope="function")
