#!/usr/bin/env python3
#
# Copyright (c) 2012-2022 Snowflake Computing Inc. All rights reserved.
#
import os
from codecs import open

from setuptools import setup

THIS_DIR = os.path.dirname(os.path.realpath(__file__))
SRC_DIR = os.path.join(THIS_DIR, "src")
SNOWPARK_SRC_DIR = os.path.join(SRC_DIR, "snowflake", "snowpark")
CONNECTOR_DEPENDENCY_VERSION = ">=2.7.12, <4.0.0"
REQUIRED_PYTHON_VERSION = ">=3.8, <3.11"
if os.getenv("SNOWFLAKE_IS_PYTHON_RUNTIME_TEST", False):
    REQUIRED_PYTHON_VERSION = ">=3.8"

# read the version
VERSION = ()
with open(os.path.join(SNOWPARK_SRC_DIR, "version.py"), encoding="utf-8") as f:
    exec(f.read())
if not VERSION:
    raise ValueError("version can't be read")
version = ".".join([str(v) for v in VERSION if v is not None])

with open(os.path.join(THIS_DIR, "README.md"), encoding="utf-8") as f:
    readme = f.read()
with open(os.path.join(THIS_DIR, "CHANGELOG.md"), encoding="utf-8") as f:
    changelog = f.read()

setup(
    name="snowflake-snowpark-python",
    version=version,
    description="Snowflake Snowpark for Python",
    long_description=readme + "\n\n" + changelog,
    long_description_content_type="text/markdown",
    author="Snowflake, Inc",
    author_email="snowflake-python-libraries-dl@snowflake.com",
    license="Apache License, Version 2.0",
    keywords="Snowflake db database cloud analytics warehouse",
    url="https://www.snowflake.com/",
    project_urls={
        "Documentation": "https://docs.snowflake.com/en/developer-guide/snowpark/python/index.html",
        "Source": "https://github.com/snowflakedb/snowpark-python",
        "Issues": "https://github.com/snowflakedb/snowpark-python/issues",
        "Changelog": "https://github.com/snowflakedb/snowpark-python/blob/main/CHANGELOG.md",
    },
    python_requires=REQUIRED_PYTHON_VERSION,
    install_requires=[
        "setuptools>=40.6.0",
        "wheel",
        "cloudpickle>=1.6.0,<=2.0.0",
        f"snowflake-connector-python{CONNECTOR_DEPENDENCY_VERSION}",
<<<<<<< HEAD
        "typing-extensions>=4.1.0, <5.0.0",
        "pyyaml>=6.0",
=======
>>>>>>> 76000c86
    ],
    namespace_packages=["snowflake"],
    # When a new package (directory) is added, we should also add it here
    packages=[
        "snowflake.snowpark",
        "snowflake.snowpark._internal",
        "snowflake.snowpark._internal.analyzer",
    ],
    package_dir={
        "": "src",
    },
    package_data={
        "snowflake.snowpark": ["LICENSE.txt", "py.typed"],
    },
    extras_require={
        "pandas": [
            f"snowflake-connector-python[pandas]{CONNECTOR_DEPENDENCY_VERSION}",
        ],
        "secure-local-storage": [
            f"snowflake-connector-python[secure-local-storage]{CONNECTOR_DEPENDENCY_VERSION}",
        ],
        "development": [
            "pytest",
            "pytest-cov",
            "coverage",
            "sphinx==5.0.2",
            "cachetools",  # used in UDF doctest
        ],
    },
    classifiers=[
        "Development Status :: 5 - Production/Stable",
        "Environment :: Console",
        "Environment :: Other Environment",
        "Intended Audience :: Developers",
        "Intended Audience :: Education",
        "Intended Audience :: Information Technology",
        "Intended Audience :: System Administrators",
        "License :: OSI Approved :: Apache Software License",
        "Operating System :: OS Independent",
        "Programming Language :: SQL",
        "Programming Language :: Python :: 3 :: Only",
        "Programming Language :: Python :: 3.8",
        "Programming Language :: Python :: 3.9",
        "Programming Language :: Python :: 3.10",
        "Topic :: Database",
        "Topic :: Software Development",
        "Topic :: Software Development :: Libraries",
        "Topic :: Software Development :: Libraries :: Application Frameworks",
        "Topic :: Software Development :: Libraries :: Python Modules",
        "Topic :: Scientific/Engineering :: Information Analysis",
    ],
    zip_safe=False,
)<|MERGE_RESOLUTION|>--- conflicted
+++ resolved
@@ -51,11 +51,7 @@
         "wheel",
         "cloudpickle>=1.6.0,<=2.0.0",
         f"snowflake-connector-python{CONNECTOR_DEPENDENCY_VERSION}",
-<<<<<<< HEAD
-        "typing-extensions>=4.1.0, <5.0.0",
         "pyyaml>=6.0",
-=======
->>>>>>> 76000c86
     ],
     namespace_packages=["snowflake"],
     # When a new package (directory) is added, we should also add it here
