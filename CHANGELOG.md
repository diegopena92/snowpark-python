# Release History

## 1.14.0 (TBD)

### New Features

- Added support for creating vectorized UDTFs with `process` method.
- Added support for dataframe functions:
  - to_timestamp_ltz
  - to_timestamp_ntz
  - to_timestamp_tz
- Added support for ASOF JOIN type.
- Added support for the following local testing APIs:
  - to_timestamp
  - to_timestamp_ltz
  - to_timestamp_ntz
  - to_timestamp_tz
  - greatest
  - least
<<<<<<< HEAD
=======
  - dateadd
- Added support for ASOF JOIN type.
- Added support for the following local testing APIs:
>>>>>>> dd27f6e9
  - Session.get_current_account
  - Session.get_current_warehouse
  - Session.get_current_role
  - Session.use_schema
  - Session.use_warehouse
  - Session.use_database
  - Session.use_role

### Bug Fixes

- Fixed a bug in `SnowflakePlanBuilder` that `save_as_table` does not filter column that name start with '$' and follow by number correctly.
- Fixed a bug in local testing implementation of LEFT ANTI and LEFT SEMI joins where rows with null values are dropped.
- Fixed a bug in local testing implementation of DataFrameReader.csv when the optional parameter `field_optionally_enclosed_by` is specified.
- Fixed a bug in local testing implementation of Column.regexp where only the first entry is considered when `pattern` is a `Column`.
- Fixed a bug in local testing implementation of Table.update in which null value in the rows to be updated causes `KeyError`.

### Deprecations:

- Deprecated `Session.get_fully_qualified_current_schema`. Consider using `Session.get_fully_qualified_name_if_possible` instead.

### Improvements

- Added telemetry to local testing.

## 1.13.0 (2024-02-26)

### New Features

- Added support for an optional `date_part` argument in function `last_day`.
- `SessionBuilder.app_name` will set the query_tag after the session is created.
- Added support for the following local testing functions:
  - current_timestamp
  - current_date
  - current_time
  - strip_null_value
  - upper
  - lower
  - length
  - initcap

### Improvements

- Added cleanup logic at interpreter shutdown to close all active sessions.

### Bug Fixes

- Fixed a bug in `DataFrame.to_local_iterator` where the iterator could yield wrong results if another query is executed before the iterator finishes due to wrong isolation level. For details, please see #945.
- Fixed a bug that truncated table names in error messages while running a plan with local testing enabled.
- Fixed a bug that `Session.range` returns empty result when the range is large.

## 1.12.1 (2024-02-08)

### Improvements

- Use `split_blocks=True` by default during `to_pandas` conversion, for optimal memory allocation. This parameter is passed to `pyarrow.Table.to_pandas`, which enables `PyArrow` to split the memory allocation into smaller, more manageable blocks instead of allocating a single contiguous block. This results in better memory management when dealing with larger datasets.

### Bug Fixes

- Fixed a bug in `DataFrame.to_pandas` that caused an error when evaluating on a Dataframe with an `IntergerType` column with null values.

## 1.12.0 (2024-01-30)

### New Features

- Exposed `statement_params` in `StoredProcedure.__call__`.
- Added two optional arguments to `Session.add_import`.
  - `chunk_size`: The number of bytes to hash per chunk of the uploaded files.
  - `whole_file_hash`: By default only the first chunk of the uploaded import is hashed to save time. When this is set to True each uploaded file is fully hashed instead.
- Added parameters `external_access_integrations` and `secrets` when creating a UDAF from Snowpark Python to allow integration with external access.
- Added a new method `Session.append_query_tag`. Allows an additional tag to be added to the current query tag by appending it as a comma separated value.
- Added a new method `Session.update_query_tag`. Allows updates to a JSON encoded dictionary query tag.
- `SessionBuilder.getOrCreate` will now attempt to replace the singleton it returns when token expiration has been detected.
- Added support for new functions in `snowflake.snowpark.functions`:
  - `array_except`
  - `create_map`
  - `sign`/`signum`
- Added the following functions to `DataFrame.analytics`:
  - Added the `moving_agg` function in `DataFrame.analytics` to enable moving aggregations like sums and averages with multiple window sizes.
  - Added the `cummulative_agg` function in `DataFrame.analytics` to enable commulative aggregations like sums and averages on multiple columns.
  - Added the `compute_lag` and `compute_lead` functions in `DataFrame.analytics` for enabling lead and lag calculations on multiple columns.
  - Added the `time_series_agg` function in `DataFrame.analytics` to enable time series aggregations like sums and averages with multiple time windows.

### Bug Fixes

- Fixed a bug in `DataFrame.na.fill` that caused Boolean values to erroneously override integer values.
- Fixed a bug in `Session.create_dataframe` where the Snowpark DataFrames created using pandas DataFrames were not inferring the type for timestamp columns correctly. The behavior is as follows:
  - Earlier timestamp columns without a timezone would be converted to nanosecond epochs and inferred as `LongType()`, but will now be correctly maintained as timestamp values and be inferred as `TimestampType(TimestampTimeZone.NTZ)`.
  - Earlier timestamp columns with a timezone would be inferred as `TimestampType(TimestampTimeZone.NTZ)` and loose timezone information but will now be correctly inferred as `TimestampType(TimestampTimeZone.LTZ)` and timezone information is retained correctly.
  - Set session parameter `PYTHON_SNOWPARK_USE_LOGICAL_TYPE_FOR_CREATE_DATAFRAME` to revert back to old behavior. It is recommended that you update your code to align with correct behavior because the parameter will be removed in the future.
- Fixed a bug that `DataFrame.to_pandas` gets decimal type when scale is not 0, and creates an object dtype in `pandas`. Instead, we cast the value to a float64 type.
- Fixed bugs that wrongly flattened the generated SQL when one of the following happens:
  - `DataFrame.filter()` is called after `DataFrame.sort().limit()`.
  - `DataFrame.sort()` or `filter()` is called on a DataFrame that already has a window function or sequence-dependent data generator column.
    For instance, `df.select("a", seq1().alias("b")).select("a", "b").sort("a")` won't flatten the sort clause anymore.
  - a window or sequence-dependent data generator column is used after `DataFrame.limit()`. For instance, `df.limit(10).select(row_number().over())` won't flatten the limit and select in the generated SQL.
- Fixed a bug where aliasing a DataFrame column raised an error when the DataFame was copied from another DataFrame with an aliased column. For instance,

  ```python
  df = df.select(col("a").alias("b"))
  df = copy(df)
  df.select(col("b").alias("c"))  # threw an error. Now it's fixed.
  ```

- Fixed a bug in `Session.create_dataframe` that the non-nullable field in a schema is not respected for boolean type. Note that this fix is only effective when the user has the privilege to create a temp table.
- Fixed a bug in SQL simplifier where non-select statements in `session.sql` dropped a SQL query when used with `limit()`.
- Fixed a bug that raised an exception when session parameter `ERROR_ON_NONDETERMINISTIC_UPDATE` is true.

### Behavior Changes (API Compatible)

- When parsing data types during a `to_pandas` operation, we rely on GS precision value to fix precision issues for large integer values. This may affect users where a column that was earlier returned as `int8` gets returned as `int64`. Users can fix this by explicitly specifying precision values for their return column.
- Aligned behavior for `Session.call` in case of table stored procedures where running `Session.call` would not trigger stored procedure unless a `collect()` operation was performed.
- `StoredProcedureRegistration` will now automatically add `snowflake-snowpark-python` as a package dependency. The added dependency will be on the client's local version of the library and an error is thrown if the server cannot support that version.

## 1.11.1 (2023-12-07)

### Bug Fixes

- Fixed a bug that numpy should not be imported at the top level of mock module.
- Added support for these new functions in `snowflake.snowpark.functions`:
  - `from_utc_timestamp`
  - `to_utc_timestamp`

## 1.11.0 (2023-12-05)

### New Features

- Add the `conn_error` attribute to `SnowflakeSQLException` that stores the whole underlying exception from `snowflake-connector-python`.
- Added support for `RelationalGroupedDataframe.pivot()` to access `pivot` in the following pattern `Dataframe.group_by(...).pivot(...)`.
- Added experimental feature: Local Testing Mode, which allows you to create and operate on Snowpark Python DataFrames locally without connecting to a Snowflake account. You can use the local testing framework to test your DataFrame operations locally, on your development machine or in a CI (continuous integration) pipeline, before deploying code changes to your account.

- Added support for `arrays_to_object` new functions in `snowflake.snowpark.functions`.
- Added support for the vector data type.

### Dependency Updates

- Bumped cloudpickle dependency to work with `cloudpickle==2.2.1`
- Updated ``snowflake-connector-python`` to `3.4.0`.

### Bug Fixes

- DataFrame column names quoting check now supports newline characters.
- Fix a bug where a DataFrame generated by `session.read.with_metadata` creates inconsistent table when doing `df.write.save_as_table`.

## 1.10.0 (2023-11-03)

### New Features

- Added support for managing case sensitivity in `DataFrame.to_local_iterator()`.
- Added support for specifying vectorized UDTF's input column names by using the optional parameter `input_names` in `UDTFRegistration.register/register_file` and `functions.pandas_udtf`. By default, `RelationalGroupedDataFrame.applyInPandas` will infer the column names from current dataframe schema.
- Add `sql_error_code` and `raw_message` attributes to `SnowflakeSQLException` when it is caused by a SQL exception.

### Bug Fixes

- Fixed a bug in `DataFrame.to_pandas()` where converting snowpark dataframes to pandas dataframes was losing precision on integers with more than 19 digits.
- Fixed a bug that `session.add_packages` can not handle requirement specifier that contains project name with underscore and version.
- Fixed a bug in `DataFrame.limit()` when `offset` is used and the parent `DataFrame` uses `limit`. Now the `offset` won't impact the parent DataFrame's `limit`.
- Fixed a bug in `DataFrame.write.save_as_table` where dataframes created from read api could not save data into snowflake because of invalid column name `$1`.

### Behavior change

- Changed the behavior of `date_format`:
  - The `format` argument changed from optional to required.
  - The returned result changed from a date object to a date-formatted string.
- When a window function, or a sequence-dependent data generator (`normal`, `zipf`, `uniform`, `seq1`, `seq2`, `seq4`, `seq8`) function is used, the sort and filter operation will no longer be flattened when generating the query.

## 1.9.0 (2023-10-13)

### New Features

- Added support for the Python 3.11 runtime environment.

### Dependency updates

- Added back the dependency of `typing-extensions`.

### Bug Fixes

- Fixed a bug where imports from permanent stage locations were ignored for temporary stored procedures, UDTFs, UDFs, and UDAFs.
- Revert back to using CTAS (create table as select) statement for `Dataframe.writer.save_as_table` which does not need insert permission for writing tables.

### New Features
- Support `PythonObjJSONEncoder` json-serializable objects for `ARRAY` and `OBJECT` literals.

## 1.8.0 (2023-09-14)

### New Features

- Added support for VOLATILE/IMMUTABLE keyword when registering UDFs.
- Added support for specifying clustering keys when saving dataframes using `DataFrame.save_as_table`.
- Accept `Iterable` objects input for `schema` when creating dataframes using `Session.create_dataframe`.
- Added the property `DataFrame.session` to return a `Session` object.
- Added the property `Session.session_id` to return an integer that represents session ID.
- Added the property `Session.connection` to return a `SnowflakeConnection` object .

- Added support for creating a Snowpark session from a configuration file or environment variables.

### Dependency updates

- Updated ``snowflake-connector-python`` to 3.2.0.

### Bug Fixes

- Fixed a bug where automatic package upload would raise `ValueError` even when compatible package version were added in `session.add_packages`.
- Fixed a bug where table stored procedures were not registered correctly when using `register_from_file`.
- Fixed a bug where dataframe joins failed with `invalid_identifier` error.
- Fixed a bug where `DataFrame.copy` disables SQL simplfier for the returned copy.
- Fixed a bug where `session.sql().select()` would fail if any parameters are specified to `session.sql()`

## 1.7.0 (2023-08-28)

### New Features

- Added parameters `external_access_integrations` and `secrets` when creating a UDF, UDTF or Stored Procedure from Snowpark Python to allow integration with external access.
- Added support for these new functions in `snowflake.snowpark.functions`:
  - `array_flatten`
  - `flatten`
- Added support for `apply_in_pandas` in `snowflake.snowpark.relational_grouped_dataframe`.
- Added support for replicating your local Python environment on Snowflake via `Session.replicate_local_environment`.

### Bug Fixes

- Fixed a bug where `session.create_dataframe` fails to properly set nullable columns where nullability was affected by order or data was given.
- Fixed a bug where `DataFrame.select` could not identify and alias columns in presence of table functions when output columns of table function overlapped with columns in dataframe.

### Behavior Changes

- When creating stored procedures, UDFs, UDTFs, UDAFs with parameter `is_permanent=False` will now create temporary objects even when `stage_name` is provided. The default value of `is_permanent` is `False` which is why if this value is not explicitly set to `True` for permanent objects, users will notice a change in behavior.
- `types.StructField` now enquotes column identifier by default.

## 1.6.1 (2023-08-02)

### New Features

- Added support for these new functions in `snowflake.snowpark.functions`:
  - `array_sort`
  - `sort_array`
  - `array_min`
  - `array_max`
  - `explode_outer`
- Added support for pure Python packages specified via `Session.add_requirements` or `Session.add_packages`. They are now usable in stored procedures and UDFs even if packages are not present on the Snowflake Anaconda channel.
  - Added Session parameter `custom_packages_upload_enabled` and `custom_packages_force_upload_enabled` to enable the support for pure Python packages feature mentioned above. Both parameters default to `False`.
- Added support for specifying package requirements by passing a Conda environment yaml file to `Session.add_requirements`.
- Added support for asynchronous execution of multi-query dataframes that contain binding variables.
- Added support for renaming multiple columns in `DataFrame.rename`.
- Added support for Geometry datatypes.
- Added support for `params` in `session.sql()` in stored procedures.
- Added support for user-defined aggregate functions (UDAFs). This feature is currently in private preview.
- Added support for vectorized UDTFs (user-defined table functions). This feature is currently in public preview.
- Added support for Snowflake Timestamp variants (i.e., `TIMESTAMP_NTZ`, `TIMESTAMP_LTZ`, `TIMESTAMP_TZ`)
  - Added `TimestampTimezone` as an argument in `TimestampType` constructor.
  - Added type hints `NTZ`, `LTZ`, `TZ` and `Timestamp` to annotate functions when registering UDFs.

### Improvements

- Removed redundant dependency `typing-extensions`.
- `DataFrame.cache_result` now creates temp table fully qualified names under current database and current schema.

### Bug Fixes

- Fixed a bug where type check happens on pandas before it is imported.
- Fixed a bug when creating a UDF from `numpy.ufunc`.
- Fixed a bug where `DataFrame.union` was not generating the correct `Selectable.schema_query` when SQL simplifier is enabled.

### Behavior Changes

- `DataFrameWriter.save_as_table` now respects the `nullable` field of the schema provided by the user or the inferred schema based on data from user input.

### Dependency updates

- Updated ``snowflake-connector-python`` to 3.0.4.

## 1.5.1 (2023-06-20)

### New Features

- Added support for the Python 3.10 runtime environment.

## 1.5.0 (2023-06-09)

### Behavior Changes

- Aggregation results, from functions such as `DataFrame.agg` and `DataFrame.describe`, no longer strip away non-printing characters from column names.

### New Features

- Added support for the Python 3.9 runtime environment.
- Added support for new functions in `snowflake.snowpark.functions`:
  - `array_generate_range`
  - `array_unique_agg`
  - `collect_set`
  - `sequence`
- Added support for registering and calling stored procedures with `TABLE` return type.
- Added support for parameter `length` in `StringType()` to specify the maximum number of characters that can be stored by the column.
- Added the alias `functions.element_at()` for `functions.get()`.
- Added the alias `Column.contains` for `functions.contains`.
- Added experimental feature `DataFrame.alias`.
- Added support for querying metadata columns from stage when creating `DataFrame` using `DataFrameReader`.
- Added support for `StructType.add` to append more fields to existing `StructType` objects.
- Added support for parameter `execute_as` in `StoredProcedureRegistration.register_from_file()` to specify stored procedure caller rights.

### Bug Fixes

- Fixed a bug where the `Dataframe.join_table_function` did not run all of the necessary queries to set up the join table function when SQL simplifier was enabled.
- Fixed type hint declaration for custom types - `ColumnOrName`, `ColumnOrLiteralStr`, `ColumnOrSqlExpr`, `LiteralType` and `ColumnOrLiteral` that were breaking `mypy` checks.
- Fixed a bug where `DataFrameWriter.save_as_table` and `DataFrame.copy_into_table` failed to parse fully qualified table names.

## 1.4.0 (2023-04-24)

### New Features

- Added support for `session.getOrCreate`.
- Added support for alias `Column.getField`.
- Added support for new functions in `snowflake.snowpark.functions`:
  - `date_add` and `date_sub` to make add and subtract operations easier.
  - `daydiff`
  - `explode`
  - `array_distinct`.
  - `regexp_extract`.
  - `struct`.
  - `format_number`.
  - `bround`.
  - `substring_index`
- Added parameter `skip_upload_on_content_match` when creating UDFs, UDTFs and stored procedures using `register_from_file` to skip uploading files to a stage if the same version of the files are already on the stage.
- Added support for `DataFrameWriter.save_as_table` method to take table names that contain dots.
- Flattened generated SQL when `DataFrame.filter()` or `DataFrame.order_by()` is followed by a projection statement (e.g. `DataFrame.select()`, `DataFrame.with_column()`).
- Added support for creating dynamic tables _(in private preview)_ using `Dataframe.create_or_replace_dynamic_table`.
- Added an optional argument `params` in `session.sql()` to support binding variables. Note that this is not supported in stored procedures yet.

### Bug Fixes

- Fixed a bug in `strtok_to_array` where an exception was thrown when a delimiter was passed in.
- Fixed a bug in `session.add_import` where the module had the same namespace as other dependencies.

## 1.3.0 (2023-03-28)

### New Features

- Added support for `delimiters` parameter in `functions.initcap()`.
- Added support for `functions.hash()` to accept a variable number of input expressions.
- Added API `Session.RuntimeConfig` for getting/setting/checking the mutability of any runtime configuration.
- Added support managing case sensitivity in `Row` results from `DataFrame.collect` using `case_sensitive` parameter.
- Added API `Session.conf` for getting, setting or checking the mutability of any runtime configuration.
- Added support for managing case sensitivity in `Row` results from `DataFrame.collect` using `case_sensitive` parameter.
- Added indexer support for `snowflake.snowpark.types.StructType`.
- Added a keyword argument `log_on_exception` to `Dataframe.collect` and `Dataframe.collect_no_wait` to optionally disable error logging for SQL exceptions.

### Bug Fixes

- Fixed a bug where a DataFrame set operation(`DataFrame.substract`, `DataFrame.union`, etc.) being called after another DataFrame set operation and `DataFrame.select` or `DataFrame.with_column` throws an exception.
- Fixed a bug where chained sort statements are overwritten by the SQL simplifier.

### Improvements

- Simplified JOIN queries to use constant subquery aliases (`SNOWPARK_LEFT`, `SNOWPARK_RIGHT`) by default. Users can disable this at runtime with `session.conf.set('use_constant_subquery_alias', False)` to use randomly generated alias names instead.
- Allowed specifying statement parameters in `session.call()`.
- Enabled the uploading of large pandas DataFrames in stored procedures by defaulting to a chunk size of 100,000 rows.

## 1.2.0 (2023-03-02)

### New Features

- Added support for displaying source code as comments in the generated scripts when registering stored procedures. This
  is enabled by default, turn off by specifying `source_code_display=False` at registration.
- Added a parameter `if_not_exists` when creating a UDF, UDTF or Stored Procedure from Snowpark Python to ignore creating the specified function or procedure if it already exists.
- Accept integers when calling `snowflake.snowpark.functions.get` to extract value from array.
- Added `functions.reverse` in functions to open access to Snowflake built-in function
  [reverse](https://docs.snowflake.com/en/sql-reference/functions/reverse).
- Added parameter `require_scoped_url` in snowflake.snowflake.files.SnowflakeFile.open() `(in Private Preview)` to replace `is_owner_file` is marked for deprecation.

### Bug Fixes

- Fixed a bug that overwrote `paramstyle` to `qmark` when creating a Snowpark session.
- Fixed a bug where `df.join(..., how="cross")` fails with `SnowparkJoinException: (1112): Unsupported using join type 'Cross'`.
- Fixed a bug where querying a `DataFrame` column created from chained function calls used a wrong column name.

## 1.1.0 (2023-01-26)

### New Features:

- Added `asc`, `asc_nulls_first`, `asc_nulls_last`, `desc`, `desc_nulls_first`, `desc_nulls_last`, `date_part` and `unix_timestamp` in functions.
- Added the property `DataFrame.dtypes` to return a list of column name and data type pairs.
- Added the following aliases:
  - `functions.expr()` for `functions.sql_expr()`.
  - `functions.date_format()` for `functions.to_date()`.
  - `functions.monotonically_increasing_id()` for `functions.seq8()`
  - `functions.from_unixtime()` for `functions.to_timestamp()`

### Bug Fixes:

- Fixed a bug in SQL simplifier that didn’t handle Column alias and join well in some cases. See https://github.com/snowflakedb/snowpark-python/issues/658 for details.
- Fixed a bug in SQL simplifier that generated wrong column names for function calls, NaN and INF.

### Improvements

- The session parameter `PYTHON_SNOWPARK_USE_SQL_SIMPLIFIER` is `True` after Snowflake 7.3 was released. In snowpark-python, `session.sql_simplifier_enabled` reads the value of `PYTHON_SNOWPARK_USE_SQL_SIMPLIFIER` by default, meaning that the SQL simplfier is enabled by default after the Snowflake 7.3 release. To turn this off, set `PYTHON_SNOWPARK_USE_SQL_SIMPLIFIER` in Snowflake to `False` or run `session.sql_simplifier_enabled = False` from Snowpark. It is recommended to use the SQL simplifier because it helps to generate more concise SQL.

## 1.0.0 (2022-11-01)

### New Features

- Added `Session.generator()` to create a new `DataFrame` using the Generator table function.
- Added a parameter `secure` to the functions that create a secure UDF or UDTF.

## 0.12.0 (2022-10-14)

### New Features

- Added new APIs for async job:
  - `Session.create_async_job()` to create an `AsyncJob` instance from a query id.
  - `AsyncJob.result()` now accepts argument `result_type` to return the results in different formats.
  - `AsyncJob.to_df()` returns a `DataFrame` built from the result of this asynchronous job.
  - `AsyncJob.query()` returns the SQL text of the executed query.
- `DataFrame.agg()` and `RelationalGroupedDataFrame.agg()` now accept variable-length arguments.
- Added parameters `lsuffix` and `rsuffix` to `DataFram.join()` and `DataFrame.cross_join()` to conveniently rename overlapping columns.
- Added `Table.drop_table()` so you can drop the temp table after `DataFrame.cache_result()`. `Table` is also a context manager so you can use the `with` statement to drop the cache temp table after use.
- Added `Session.use_secondary_roles()`.
- Added functions `first_value()` and `last_value()`. (contributed by @chasleslr)
- Added `on` as an alias for `using_columns` and `how` as an alias for `join_type` in `DataFrame.join()`.

### Bug Fixes

- Fixed a bug in `Session.create_dataframe()` that raised an error when `schema` names had special characters.
- Fixed a bug in which options set in `Session.read.option()` were not passed to `DataFrame.copy_into_table()` as default values.
- Fixed a bug in which `DataFrame.copy_into_table()` raises an error when a copy option has single quotes in the value.

## 0.11.0 (2022-09-28)

### Behavior Changes

- `Session.add_packages()` now raises `ValueError` when the version of a package cannot be found in Snowflake Anaconda channel. Previously, `Session.add_packages()` succeeded, and a `SnowparkSQLException` exception was raised later in the UDF/SP registration step.

### New Features:

- Added method `FileOperation.get_stream()` to support downloading stage files as stream.
- Added support in `functions.ntiles()` to accept int argument.
- Added the following aliases:
  - `functions.call_function()` for `functions.call_builtin()`.
  - `functions.function()` for `functions.builtin()`.
  - `DataFrame.order_by()` for `DataFrame.sort()`
  - `DataFrame.orderBy()` for `DataFrame.sort()`
- Improved `DataFrame.cache_result()` to return a more accurate `Table` class instead of a `DataFrame` class.
- Added support to allow `session` as the first argument when calling `StoredProcedure`.

### Improvements

- Improved nested query generation by flattening queries when applicable.
  - This improvement could be enabled by setting `Session.sql_simplifier_enabled = True`.
  - `DataFrame.select()`, `DataFrame.with_column()`, `DataFrame.drop()` and other select-related APIs have more flattened SQLs.
  - `DataFrame.union()`, `DataFrame.union_all()`, `DataFrame.except_()`, `DataFrame.intersect()`, `DataFrame.union_by_name()` have flattened SQLs generated when multiple set operators are chained.
- Improved type annotations for async job APIs.

### Bug Fixes

- Fixed a bug in which `Table.update()`, `Table.delete()`, `Table.merge()` try to reference a temp table that does not exist.

## 0.10.0 (2022-09-16)

### New Features:

- Added experimental APIs for evaluating Snowpark dataframes with asynchronous queries:
  - Added keyword argument `block` to the following action APIs on Snowpark dataframes (which execute queries) to allow asynchronous evaluations:
    - `DataFrame.collect()`, `DataFrame.to_local_iterator()`, `DataFrame.to_pandas()`, `DataFrame.to_pandas_batches()`, `DataFrame.count()`, `DataFrame.first()`.
    - `DataFrameWriter.save_as_table()`, `DataFrameWriter.copy_into_location()`.
    - `Table.delete()`, `Table.update()`, `Table.merge()`.
  - Added method `DataFrame.collect_nowait()` to allow asynchronous evaluations.
  - Added class `AsyncJob` to retrieve results from asynchronously executed queries and check their status.
- Added support for `table_type` in `Session.write_pandas()`. You can now choose from these `table_type` options: `"temporary"`, `"temp"`, and `"transient"`.
- Added support for using Python structured data (`list`, `tuple` and `dict`) as literal values in Snowpark.
- Added keyword argument `execute_as` to `functions.sproc()` and `session.sproc.register()` to allow registering a stored procedure as a caller or owner.
- Added support for specifying a pre-configured file format when reading files from a stage in Snowflake.

### Improvements:

- Added support for displaying details of a Snowpark session.

### Bug Fixes:

- Fixed a bug in which `DataFrame.copy_into_table()` and `DataFrameWriter.save_as_table()` mistakenly created a new table if the table name is fully qualified, and the table already exists.

### Deprecations:

- Deprecated keyword argument `create_temp_table` in `Session.write_pandas()`.
- Deprecated invoking UDFs using arguments wrapped in a Python list or tuple. You can use variable-length arguments without a list or tuple.

### Dependency updates

- Updated ``snowflake-connector-python`` to 2.7.12.

## 0.9.0 (2022-08-30)

### New Features:

- Added support for displaying source code as comments in the generated scripts when registering UDFs.
  This feature is turned on by default. To turn it off, pass the new keyword argument `source_code_display` as `False` when calling `register()` or `@udf()`.
- Added support for calling table functions from `DataFrame.select()`, `DataFrame.with_column()` and `DataFrame.with_columns()` which now take parameters of type `table_function.TableFunctionCall` for columns.
- Added keyword argument `overwrite` to `session.write_pandas()` to allow overwriting contents of a Snowflake table with that of a pandas DataFrame.
- Added keyword argument `column_order` to `df.write.save_as_table()` to specify the matching rules when inserting data into table in append mode.
- Added method `FileOperation.put_stream()` to upload local files to a stage via file stream.
- Added methods `TableFunctionCall.alias()` and `TableFunctionCall.as_()` to allow aliasing the names of columns that come from the output of table function joins.
- Added function `get_active_session()` in module `snowflake.snowpark.context` to get the current active Snowpark session.

### Bug Fixes:

- Fixed a bug in which batch insert should not raise an error when `statement_params` is not passed to the function.
- Fixed a bug in which column names should be quoted when `session.create_dataframe()` is called with dicts and a given schema.
- Fixed a bug in which creation of table should be skipped if the table already exists and is in append mode when calling `df.write.save_as_table()`.
- Fixed a bug in which third-party packages with underscores cannot be added when registering UDFs.

### Improvements:

- Improved function `function.uniform()` to infer the types of inputs `max_` and `min_` and cast the limits to `IntegerType` or `FloatType` correspondingly.

## 0.8.0 (2022-07-22)

### New Features:

- Added keyword only argument `statement_params` to the following methods to allow for specifying statement level parameters:
  - `collect`, `to_local_iterator`, `to_pandas`, `to_pandas_batches`,
    `count`, `copy_into_table`, `show`, `create_or_replace_view`, `create_or_replace_temp_view`, `first`, `cache_result`
    and `random_split` on class `snowflake.snowpark.Dateframe`.
  - `update`, `delete` and `merge` on class `snowflake.snowpark.Table`.
  - `save_as_table` and `copy_into_location` on class `snowflake.snowpark.DataFrameWriter`.
  - `approx_quantile`, `statement_params`, `cov` and `crosstab` on class `snowflake.snowpark.DataFrameStatFunctions`.
  - `register` and `register_from_file` on class `snowflake.snowpark.udf.UDFRegistration`.
  - `register` and `register_from_file` on class `snowflake.snowpark.udtf.UDTFRegistration`.
  - `register` and `register_from_file` on class `snowflake.snowpark.stored_procedure.StoredProcedureRegistration`.
  - `udf`, `udtf` and `sproc` in `snowflake.snowpark.functions`.
- Added support for `Column` as an input argument to `session.call()`.
- Added support for `table_type` in `df.write.save_as_table()`. You can now choose from these `table_type` options: `"temporary"`, `"temp"`, and `"transient"`.

### Improvements:

- Added validation of object name in `session.use_*` methods.
- Updated the query tag in SQL to escape it when it has special characters.
- Added a check to see if Anaconda terms are acknowledged when adding missing packages.

### Bug Fixes:

- Fixed the limited length of the string column in `session.create_dataframe()`.
- Fixed a bug in which `session.create_dataframe()` mistakenly converted 0 and `False` to `None` when the input data was only a list.
- Fixed a bug in which calling `session.create_dataframe()` using a large local dataset sometimes created a temp table twice.
- Aligned the definition of `function.trim()` with the SQL function definition.
- Fixed an issue where snowpark-python would hang when using the Python system-defined (built-in function) `sum` vs. the Snowpark `function.sum()`.

### Deprecations:

- Deprecated keyword argument `create_temp_table` in `df.write.save_as_table()`.

## 0.7.0 (2022-05-25)

### New Features:

- Added support for user-defined table functions (UDTFs).
  - Use function `snowflake.snowpark.functions.udtf()` to register a UDTF, or use it as a decorator to register the UDTF.
    - You can also use `Session.udtf.register()` to register a UDTF.
  - Use `Session.udtf.register_from_file()` to register a UDTF from a Python file.
- Updated APIs to query a table function, including both Snowflake built-in table functions and UDTFs.
  - Use function `snowflake.snowpark.functions.table_function()` to create a callable representing a table function and use it to call the table function in a query.
  - Alternatively, use function `snowflake.snowpark.functions.call_table_function()` to call a table function.
  - Added support for `over` clause that specifies `partition by` and `order by` when lateral joining a table function.
  - Updated `Session.table_function()` and `DataFrame.join_table_function()` to accept `TableFunctionCall` instances.

### Breaking Changes:

- When creating a function with `functions.udf()` and `functions.sproc()`, you can now specify an empty list for the `imports` or `packages` argument to indicate that no import or package is used for this UDF or stored procedure. Previously, specifying an empty list meant that the function would use session-level imports or packages.
- Improved the `__repr__` implementation of data types in `types.py`. The unused `type_name` property has been removed.
- Added a Snowpark-specific exception class for SQL errors. This replaces the previous `ProgrammingError` from the Python connector.

### Improvements:

- Added a lock to a UDF or UDTF when it is called for the first time per thread.
- Improved the error message for pickling errors that occurred during UDF creation.
- Included the query ID when logging the failed query.

### Bug Fixes:

- Fixed a bug in which non-integral data (such as timestamps) was occasionally converted to integer when calling `DataFrame.to_pandas()`.
- Fixed a bug in which `DataFrameReader.parquet()` failed to read a parquet file when its column contained spaces.
- Fixed a bug in which `DataFrame.copy_into_table()` failed when the dataframe is created by reading a file with inferred schemas.

### Deprecations

`Session.flatten()` and `DataFrame.flatten()`.

### Dependency Updates:

- Restricted the version of `cloudpickle` <= `2.0.0`.

## 0.6.0 (2022-04-27)

### New Features:

- Added support for vectorized UDFs with the input as a pandas DataFrame or pandas Series and the output as a pandas Series. This improves the performance of UDFs in Snowpark.
- Added support for inferring the schema of a DataFrame by default when it is created by reading a Parquet, Avro, or ORC file in the stage.
- Added functions `current_session()`, `current_statement()`, `current_user()`, `current_version()`, `current_warehouse()`, `date_from_parts()`, `date_trunc()`, `dayname()`, `dayofmonth()`, `dayofweek()`, `dayofyear()`, `grouping()`, `grouping_id()`, `hour()`, `last_day()`, `minute()`, `next_day()`, `previous_day()`, `second()`, `month()`, `monthname()`, `quarter()`, `year()`, `current_database()`, `current_role()`, `current_schema()`, `current_schemas()`, `current_region()`, `current_avaliable_roles()`, `add_months()`, `any_value()`, `bitnot()`, `bitshiftleft()`, `bitshiftright()`, `convert_timezone()`, `uniform()`, `strtok_to_array()`, `sysdate()`, `time_from_parts()`,  `timestamp_from_parts()`, `timestamp_ltz_from_parts()`, `timestamp_ntz_from_parts()`, `timestamp_tz_from_parts()`, `weekofyear()`, `percentile_cont()` to `snowflake.snowflake.functions`.

### Breaking Changes:

- Expired deprecations:
  - Removed the following APIs that were deprecated in 0.4.0: `DataFrame.groupByGroupingSets()`, `DataFrame.naturalJoin()`, `DataFrame.joinTableFunction`, `DataFrame.withColumns()`, `Session.getImports()`, `Session.addImport()`, `Session.removeImport()`, `Session.clearImports()`, `Session.getSessionStage()`, `Session.getDefaultDatabase()`, `Session.getDefaultSchema()`, `Session.getCurrentDatabase()`, `Session.getCurrentSchema()`, `Session.getFullyQualifiedCurrentSchema()`.

### Improvements:

- Added support for creating an empty `DataFrame` with a specific schema using the `Session.create_dataframe()` method.
- Changed the logging level from `INFO` to `DEBUG` for several logs (e.g., the executed query) when evaluating a dataframe.
- Improved the error message when failing to create a UDF due to pickle errors.

### Bug Fixes:

- Removed pandas hard dependencies in the `Session.create_dataframe()` method.

### Dependency Updates:

- Added `typing-extension` as a new dependency with the version >= `4.1.0`.

## 0.5.0 (2022-03-22)

### New Features

- Added stored procedures API.
  - Added `Session.sproc` property and `sproc()` to `snowflake.snowpark.functions`, so you can register stored procedures.
  - Added `Session.call` to call stored procedures by name.
- Added `UDFRegistration.register_from_file()` to allow registering UDFs from Python source files or zip files directly.
- Added `UDFRegistration.describe()` to describe a UDF.
- Added `DataFrame.random_split()` to provide a way to randomly split a dataframe.
- Added functions `md5()`, `sha1()`, `sha2()`, `ascii()`, `initcap()`, `length()`, `lower()`, `lpad()`, `ltrim()`, `rpad()`, `rtrim()`, `repeat()`, `soundex()`, `regexp_count()`, `replace()`, `charindex()`, `collate()`, `collation()`, `insert()`, `left()`, `right()`, `endswith()` to `snowflake.snowpark.functions`.
- Allowed `call_udf()` to accept literal values.
- Provided a `distinct` keyword in `array_agg()`.

### Bug Fixes:

- Fixed an issue that caused `DataFrame.to_pandas()` to have a string column if `Column.cast(IntegerType())` was used.
- Fixed a bug in `DataFrame.describe()` when there is more than one string column.

## 0.4.0 (2022-02-15)

### New Features

- You can now specify which Anaconda packages to use when defining UDFs.
  - Added `add_packages()`, `get_packages()`, `clear_packages()`, and `remove_package()`, to class `Session`.
  - Added `add_requirements()` to `Session` so you can use a requirements file to specify which packages this session will use.
  - Added parameter `packages` to function `snowflake.snowpark.functions.udf()` and method `UserDefinedFunction.register()` to indicate UDF-level Anaconda package dependencies when creating a UDF.
  - Added parameter `imports` to `snowflake.snowpark.functions.udf()` and `UserDefinedFunction.register()` to specify UDF-level code imports.
- Added a parameter `session` to function `udf()` and `UserDefinedFunction.register()` so you can specify which session to use to create a UDF if you have multiple sessions.
- Added types `Geography` and `Variant` to `snowflake.snowpark.types` to be used as type hints for Geography and Variant data when defining a UDF.
- Added support for Geography geoJSON data.
- Added `Table`, a subclass of `DataFrame` for table operations:
  - Methods `update` and `delete` update and delete rows of a table in Snowflake.
  - Method `merge` merges data from a `DataFrame` to a `Table`.
  - Override method `DataFrame.sample()` with an additional parameter `seed`, which works on tables but not on view and sub-queries.
- Added `DataFrame.to_local_iterator()` and `DataFrame.to_pandas_batches()` to allow getting results from an iterator when the result set returned from the Snowflake database is too large.
- Added `DataFrame.cache_result()` for caching the operations performed on a `DataFrame` in a temporary table.
  Subsequent operations on the original `DataFrame` have no effect on the cached result `DataFrame`.
- Added property `DataFrame.queries` to get SQL queries that will be executed to evaluate the `DataFrame`.
- Added `Session.query_history()` as a context manager to track SQL queries executed on a session, including all SQL queries to evaluate `DataFrame`s created from a session. Both query ID and query text are recorded.
- You can now create a `Session` instance from an existing established `snowflake.connector.SnowflakeConnection`. Use parameter `connection` in `Session.builder.configs()`.
- Added `use_database()`, `use_schema()`, `use_warehouse()`, and `use_role()` to class `Session` to switch database/schema/warehouse/role after a session is created.
- Added `DataFrameWriter.copy_into_table()` to unload a `DataFrame` to stage files.
- Added `DataFrame.unpivot()`.
- Added `Column.within_group()` for sorting the rows by columns with some aggregation functions.
- Added functions `listagg()`, `mode()`, `div0()`, `acos()`, `asin()`, `atan()`, `atan2()`, `cos()`, `cosh()`, `sin()`, `sinh()`, `tan()`, `tanh()`, `degrees()`, `radians()`, `round()`, `trunc()`, and `factorial()` to `snowflake.snowflake.functions`.
- Added an optional argument `ignore_nulls` in function `lead()` and `lag()`.
- The `condition` parameter of function `when()` and `iff()` now accepts SQL expressions.

### Improvements

- All function and method names have been renamed to use the snake case naming style, which is more Pythonic. For convenience, some camel case names are kept as aliases to the snake case APIs. It is recommended to use the snake case APIs.
  - Deprecated these methods on class `Session` and replaced them with their snake case equivalents: `getImports()`, `addImports()`, `removeImport()`, `clearImports()`, `getSessionStage()`, `getDefaultSchema()`, `getDefaultSchema()`, `getCurrentDatabase()`, `getFullyQualifiedCurrentSchema()`.
  - Deprecated these methods on class `DataFrame` and replaced them with their snake case equivalents: `groupingByGroupingSets()`, `naturalJoin()`, `withColumns()`, `joinTableFunction()`.
- Property `DataFrame.columns` is now consistent with `DataFrame.schema.names` and the Snowflake database `Identifier Requirements`.
- `Column.__bool__()` now raises a `TypeError`. This will ban the use of logical operators `and`, `or`, `not` on `Column` object, for instance `col("a") > 1 and col("b") > 2` will raise the `TypeError`. Use `(col("a") > 1) & (col("b") > 2)` instead.
- Changed `PutResult` and `GetResult` to subclass `NamedTuple`.
- Fixed a bug which raised an error when the local path or stage location has a space or other special characters.
- Changed `DataFrame.describe()` so that non-numeric and non-string columns are ignored instead of raising an exception.

### Dependency updates

- Updated ``snowflake-connector-python`` to 2.7.4.

## 0.3.0 (2022-01-09)

### New Features

- Added `Column.isin()`, with an alias `Column.in_()`.
- Added `Column.try_cast()`, which is a special version of `cast()`. It tries to cast a string expression to other types and returns `null` if the cast is not possible.
- Added `Column.startswith()` and `Column.substr()` to process string columns.
- `Column.cast()` now also accepts a `str` value to indicate the cast type in addition to a `DataType` instance.
- Added `DataFrame.describe()` to summarize stats of a `DataFrame`.
- Added `DataFrame.explain()` to print the query plan of a `DataFrame`.
- `DataFrame.filter()` and `DataFrame.select_expr()` now accepts a sql expression.
- Added a new `bool` parameter `create_temp_table` to methods `DataFrame.saveAsTable()` and `Session.write_pandas()` to optionally create a temp table.
- Added `DataFrame.minus()` and `DataFrame.subtract()` as aliases to `DataFrame.except_()`.
- Added `regexp_replace()`, `concat()`, `concat_ws()`, `to_char()`, `current_timestamp()`, `current_date()`, `current_time()`, `months_between()`, `cast()`, `try_cast()`, `greatest()`, `least()`, and `hash()` to module `snowflake.snowpark.functions`.

### Bug Fixes

- Fixed an issue where `Session.createDataFrame(pandas_df)` and `Session.write_pandas(pandas_df)` raise an exception when the `pandas DataFrame` has spaces in the column name.
- `DataFrame.copy_into_table()` sometimes prints an `error` level log entry while it actually works. It's fixed now.
- Fixed an API docs issue where some `DataFrame` APIs are missing from the docs.

### Dependency updates

- Update ``snowflake-connector-python`` to 2.7.2, which upgrades ``pyarrow`` dependency to 6.0.x. Refer to the [python connector 2.7.2 release notes](https://pypi.org/project/snowflake-connector-python/2.7.2/) for more details.

## 0.2.0 (2021-12-02)

### New Features

- Updated the `Session.createDataFrame()` method for creating a `DataFrame` from a pandas DataFrame.
- Added the `Session.write_pandas()` method for writing a `pandas DataFrame` to a table in Snowflake and getting a `Snowpark DataFrame` object back.
- Added new classes and methods for calling window functions.
- Added the new functions `cume_dist()`, to find the cumulative distribution of a value with regard to other values within a window partition,
  and `row_number()`, which returns a unique row number for each row within a window partition.
- Added functions for computing statistics for DataFrames in the `DataFrameStatFunctions` class.
- Added functions for handling missing values in a DataFrame in the `DataFrameNaFunctions` class.
- Added new methods `rollup()`, `cube()`, and `pivot()` to the `DataFrame` class.
- Added the `GroupingSets` class, which you can use with the DataFrame groupByGroupingSets method to perform a SQL GROUP BY GROUPING SETS.
- Added the new `FileOperation(session)`
  class that you can use to upload and download files to and from a stage.
- Added the `DataFrame.copy_into_table()`
  method for loading data from files in a stage into a table.
- In CASE expressions, the functions `when()` and `otherwise()`
  now accept Python types in addition to `Column` objects.
- When you register a UDF you can now optionally set the `replace` parameter to `True` to overwrite an existing UDF with the same name.

### Improvements

- UDFs are now compressed before they are uploaded to the server. This makes them about 10 times smaller, which can help
  when you are using large ML model files.
- When the size of a UDF is less than 8196 bytes, it will be uploaded as in-line code instead of uploaded to a stage.

### Bug Fixes

- Fixed an issue where the statement `df.select(when(col("a") == 1, 4).otherwise(col("a"))), [Row(4), Row(2), Row(3)]` raised an exception.
- Fixed an issue where `df.toPandas()` raised an exception when a DataFrame was created from large local data.

## 0.1.0 (2021-10-26)

Start of Private Preview<|MERGE_RESOLUTION|>--- conflicted
+++ resolved
@@ -17,12 +17,7 @@
   - to_timestamp_tz
   - greatest
   - least
-<<<<<<< HEAD
-=======
   - dateadd
-- Added support for ASOF JOIN type.
-- Added support for the following local testing APIs:
->>>>>>> dd27f6e9
   - Session.get_current_account
   - Session.get_current_warehouse
   - Session.get_current_role
