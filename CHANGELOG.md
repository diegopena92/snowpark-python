# Release History

## 1.6.0 (TBD)

### New Features

<<<<<<< HEAD
### Behavior Changes
- Calling drop function `DataFrame.drop` on invalid column names will now result in an Exception upon execution
=======
- Added support for new functions in `snowflake.snowpark.functions`:
  - `array_sort`
  - `sort_array`
  - `array_min`
  - `array_max`
  - `explode_outer`
- Added support for pure Python packages specified via `Session.add_requirements` or `Session.add_packages`, now usable in stored procedures and UDFs even if packages are not present on the Snowflake Anaconda channel.
- Added support for specifying package requirements by passing a Conda environment yaml file to `Session.add_requirements`.
- Added support for async execution of multi-query dataframe containing binding variables.
- Added support for renaming multiple columns in `DataFrame.rename`.
- Added support for Geometry datatypes.
- Added support for `params` in `session.sql()` in stored procedures.
>>>>>>> 36e05771

### Improvements

- Removed redundant dependency `typing-extensions`.

### Bug Fixes

- Fixed a bug where type check happens on pandas before it is imported
- Fixed a bug when creating a UDF from numpy.ufunc

### Behavior Changes

- `DataFrameWriter.save_as_table` now respects `nullable` field of for schema provided by the user, or inferred schema based on data from user input.

### Dependency updates

- Updated ``snowflake-connector-python`` to 3.0.4.

## 1.5.1 (2023-06-20)

### New Features

- Added support for the Python 3.10 runtime environment.

## 1.5.0 (2023-06-09)

### Behavior Changes

- Aggregation results, from functions such as `DataFrame.agg` and `DataFrame.describe`, no longer strip away non-printing characters from column names.

### New Features

- Added support for the Python 3.9 runtime environment.
- Added support for new functions in `snowflake.snowpark.functions`:
  - `array_generate_range`
  - `array_unique_agg`
  - `collect_set`
  - `sequence`
- Added support for registering and calling stored procedures with `TABLE` return type.
- Added support for parameter `length` in `StringType()` to specify the maximum number of characters that can be stored by the column.
- Added the alias `functions.element_at()` for `functions.get()`.
- Added the alias `Column.contains` for `functions.contains`.
- Added experimental feature `DataFrame.alias`.
- Added support for querying metadata columns from stage when creating `DataFrame` using `DataFrameReader`.
- Added support for `StructType.add` to append more fields to existing `StructType` objects.
- Added support for parameter `execute_as` in `StoredProcedureRegistration.register_from_file()` to specify stored procedure caller rights.

### Bug Fixes

- Fixed a bug where the `Dataframe.join_table_function` did not run all of the necessary queries to set up the join table function when SQL simplifier was enabled.
- Fixed type hint declaration for custom types - `ColumnOrName`, `ColumnOrLiteralStr`, `ColumnOrSqlExpr`, `LiteralType` and `ColumnOrLiteral` that were breaking `mypy` checks.
- Fixed a bug where `DataFrameWriter.save_as_table` and `DataFrame.copy_into_table` failed to parse fully qualified table names.

## 1.4.0 (2023-04-24)

### New Features

- Added support for `session.getOrCreate`.
- Added support for alias `Column.getField`.
- Added support for new functions in `snowflake.snowpark.functions`:
  - `date_add` and `date_sub` to make add and subtract operations easier.
  - `daydiff`
  - `explode`
  - `array_distinct`.
  - `regexp_extract`.
  - `struct`.
  - `format_number`.
  - `bround`.
  - `substring_index`
- Added parameter `skip_upload_on_content_match` when creating UDFs, UDTFs and stored procedures using `register_from_file` to skip uploading files to a stage if the same version of the files are already on the stage.
- Added support for `DataFrameWriter.save_as_table` method to take table names that contain dots.
- Flattened generated SQL when `DataFrame.filter()` or `DataFrame.order_by()` is followed by a projection statement (e.g. `DataFrame.select()`, `DataFrame.with_column()`).
- Added support for creating dynamic tables _(in private preview)_ using `Dataframe.create_or_replace_dynamic_table`.
- Added an optional argument `params` in `session.sql()` to support binding variables. Note that this is not supported in stored procedures yet.

### Bug Fixes

- Fixed a bug in `strtok_to_array` where an exception was thrown when a delimiter was passed in.
- Fixed a bug in `session.add_import` where the module had the same namespace as other dependencies.

## 1.3.0 (2023-03-28)

### New Features

- Added support for `delimiters` parameter in `functions.initcap()`.
- Added support for `functions.hash()` to accept a variable number of input expressions.
- Added API `Session.RuntimeConfig` for getting/setting/checking the mutability of any runtime configuration.
- Added support managing case sensitivity in `Row` results from `DataFrame.collect` using `case_sensitive` parameter.
- Added API `Session.conf` for getting, setting or checking the mutability of any runtime configuration.
- Added support for managing case sensitivity in `Row` results from `DataFrame.collect` using `case_sensitive` parameter.
- Added indexer support for `snowflake.snowpark.types.StructType`.
- Added a keyword argument `log_on_exception` to `Dataframe.collect` and `Dataframe.collect_no_wait` to optionally disable error logging for SQL exceptions.

### Bug Fixes

- Fixed a bug where a DataFrame set operation(`DataFrame.substract`, `DataFrame.union`, etc.) being called after another DataFrame set operation and `DataFrame.select` or `DataFrame.with_column` throws an exception.
- Fixed a bug where chained sort statements are overwritten by the SQL simplifier.

### Improvements

- Simplified JOIN queries to use constant subquery aliases (`SNOWPARK_LEFT`, `SNOWPARK_RIGHT`) by default. Users can disable this at runtime with `session.conf.set('use_constant_subquery_alias', False)` to use randomly generated alias names instead.
- Allowed specifying statement parameters in `session.call()`.
- Enabled the uploading of large pandas DataFrames in stored procedures by defaulting to a chunk size of 100,000 rows.

## 1.2.0 (2023-03-02)

### New Features

- Added support for displaying source code as comments in the generated scripts when registering stored procedures. This
  is enabled by default, turn off by specifying `source_code_display=False` at registration.
- Added a parameter `if_not_exists` when creating a UDF, UDTF or Stored Procedure from Snowpark Python to ignore creating the specified function or procedure if it already exists.
- Accept integers when calling `snowflake.snowpark.functions.get` to extract value from array.
- Added `functions.reverse` in functions to open access to Snowflake built-in function
  [reverse](https://docs.snowflake.com/en/sql-reference/functions/reverse).
- Added parameter `require_scoped_url` in snowflake.snowflake.files.SnowflakeFile.open() `(in Private Preview)` to replace `is_owner_file` is marked for deprecation.

### Bug Fixes

- Fixed a bug that overwrote `paramstyle` to `qmark` when creating a Snowpark session.
- Fixed a bug where `df.join(..., how="cross")` fails with `SnowparkJoinException: (1112): Unsupported using join type 'Cross'`.
- Fixed a bug where querying a `DataFrame` column created from chained function calls used a wrong column name.

## 1.1.0 (2023-01-26)

### New Features:

- Added `asc`, `asc_nulls_first`, `asc_nulls_last`, `desc`, `desc_nulls_first`, `desc_nulls_last`, `date_part` and `unix_timestamp` in functions.
- Added the property `DataFrame.dtypes` to return a list of column name and data type pairs.
- Added the following aliases:
  - `functions.expr()` for `functions.sql_expr()`.
  - `functions.date_format()` for `functions.to_date()`.
  - `functions.monotonically_increasing_id()` for `functions.seq8()`
  - `functions.from_unixtime()` for `functions.to_timestamp()`

### Bug Fixes:

- Fixed a bug in SQL simplifier that didn’t handle Column alias and join well in some cases. See https://github.com/snowflakedb/snowpark-python/issues/658 for details.
- Fixed a bug in SQL simplifier that generated wrong column names for function calls, NaN and INF.

### Improvements

- The session parameter `PYTHON_SNOWPARK_USE_SQL_SIMPLIFIER` is `True` after Snowflake 7.3 was released. In snowpark-python, `session.sql_simplifier_enabled` reads the value of `PYTHON_SNOWPARK_USE_SQL_SIMPLIFIER` by default, meaning that the SQL simplfier is enabled by default after the Snowflake 7.3 release. To turn this off, set `PYTHON_SNOWPARK_USE_SQL_SIMPLIFIER` in Snowflake to `False` or run `session.sql_simplifier_enabled = False` from Snowpark. It is recommended to use the SQL simplifier because it helps to generate more concise SQL.

## 1.0.0 (2022-11-01)

### New Features

- Added `Session.generator()` to create a new `DataFrame` using the Generator table function.
- Added a parameter `secure` to the functions that create a secure UDF or UDTF.

## 0.12.0 (2022-10-14)

### New Features

- Added new APIs for async job:
  - `Session.create_async_job()` to create an `AsyncJob` instance from a query id.
  - `AsyncJob.result()` now accepts argument `result_type` to return the results in different formats.
  - `AsyncJob.to_df()` returns a `DataFrame` built from the result of this asynchronous job.
  - `AsyncJob.query()` returns the SQL text of the executed query.
- `DataFrame.agg()` and `RelationalGroupedDataFrame.agg()` now accept variable-length arguments.
- Added parameters `lsuffix` and `rsuffix` to `DataFram.join()` and `DataFrame.cross_join()` to conveniently rename overlapping columns.
- Added `Table.drop_table()` so you can drop the temp table after `DataFrame.cache_result()`. `Table` is also a context manager so you can use the `with` statement to drop the cache temp table after use.
- Added `Session.use_secondary_roles()`.
- Added functions `first_value()` and `last_value()`. (contributed by @chasleslr)
- Added `on` as an alias for `using_columns` and `how` as an alias for `join_type` in `DataFrame.join()`.

### Bug Fixes

- Fixed a bug in `Session.create_dataframe()` that raised an error when `schema` names had special characters.
- Fixed a bug in which options set in `Session.read.option()` were not passed to `DataFrame.copy_into_table()` as default values.
- Fixed a bug in which `DataFrame.copy_into_table()` raises an error when a copy option has single quotes in the value.

## 0.11.0 (2022-09-28)

### Behavior Changes

- `Session.add_packages()` now raises `ValueError` when the version of a package cannot be found in Snowflake Anaconda channel. Previously, `Session.add_packages()` succeeded, and a `SnowparkSQLException` exception was raised later in the UDF/SP registration step.

### New Features:

- Added method `FileOperation.get_stream()` to support downloading stage files as stream.
- Added support in `functions.ntiles()` to accept int argument.
- Added the following aliases:
  - `functions.call_function()` for `functions.call_builtin()`.
  - `functions.function()` for `functions.builtin()`.
  - `DataFrame.order_by()` for `DataFrame.sort()`
  - `DataFrame.orderBy()` for `DataFrame.sort()`
- Improved `DataFrame.cache_result()` to return a more accurate `Table` class instead of a `DataFrame` class.
- Added support to allow `session` as the first argument when calling `StoredProcedure`.

### Improvements

- Improved nested query generation by flattening queries when applicable.
  - This improvement could be enabled by setting `Session.sql_simplifier_enabled = True`.
  - `DataFrame.select()`, `DataFrame.with_column()`, `DataFrame.drop()` and other select-related APIs have more flattened SQLs.
  - `DataFrame.union()`, `DataFrame.union_all()`, `DataFrame.except_()`, `DataFrame.intersect()`, `DataFrame.union_by_name()` have flattened SQLs generated when multiple set operators are chained.
- Improved type annotations for async job APIs.

### Bug Fixes

- Fixed a bug in which `Table.update()`, `Table.delete()`, `Table.merge()` try to reference a temp table that does not exist.

## 0.10.0 (2022-09-16)

### New Features:

- Added experimental APIs for evaluating Snowpark dataframes with asynchronous queries:
  - Added keyword argument `block` to the following action APIs on Snowpark dataframes (which execute queries) to allow asynchronous evaluations:
    - `DataFrame.collect()`, `DataFrame.to_local_iterator()`, `DataFrame.to_pandas()`, `DataFrame.to_pandas_batches()`, `DataFrame.count()`, `DataFrame.first()`.
    - `DataFrameWriter.save_as_table()`, `DataFrameWriter.copy_into_location()`.
    - `Table.delete()`, `Table.update()`, `Table.merge()`.
  - Added method `DataFrame.collect_nowait()` to allow asynchronous evaluations.
  - Added class `AsyncJob` to retrieve results from asynchronously executed queries and check their status.
- Added support for `table_type` in `Session.write_pandas()`. You can now choose from these `table_type` options: `"temporary"`, `"temp"`, and `"transient"`.
- Added support for using Python structured data (`list`, `tuple` and `dict`) as literal values in Snowpark.
- Added keyword argument `execute_as` to `functions.sproc()` and `session.sproc.register()` to allow registering a stored procedure as a caller or owner.
- Added support for specifying a pre-configured file format when reading files from a stage in Snowflake.

### Improvements:

- Added support for displaying details of a Snowpark session.

### Bug Fixes:

- Fixed a bug in which `DataFrame.copy_into_table()` and `DataFrameWriter.save_as_table()` mistakenly created a new table if the table name is fully qualified, and the table already exists.

### Deprecations:

- Deprecated keyword argument `create_temp_table` in `Session.write_pandas()`.
- Deprecated invoking UDFs using arguments wrapped in a Python list or tuple. You can use variable-length arguments without a list or tuple.

### Dependency updates

- Updated ``snowflake-connector-python`` to 2.7.12.

## 0.9.0 (2022-08-30)

### New Features:

- Added support for displaying source code as comments in the generated scripts when registering UDFs.
  This feature is turned on by default. To turn it off, pass the new keyword argument `source_code_display` as `False` when calling `register()` or `@udf()`.
- Added support for calling table functions from `DataFrame.select()`, `DataFrame.with_column()` and `DataFrame.with_columns()` which now take parameters of type `table_function.TableFunctionCall` for columns.
- Added keyword argument `overwrite` to `session.write_pandas()` to allow overwriting contents of a Snowflake table with that of a Pandas DataFrame.
- Added keyword argument `column_order` to `df.write.save_as_table()` to specify the matching rules when inserting data into table in append mode.
- Added method `FileOperation.put_stream()` to upload local files to a stage via file stream.
- Added methods `TableFunctionCall.alias()` and `TableFunctionCall.as_()` to allow aliasing the names of columns that come from the output of table function joins.
- Added function `get_active_session()` in module `snowflake.snowpark.context` to get the current active Snowpark session.

### Bug Fixes:

- Fixed a bug in which batch insert should not raise an error when `statement_params` is not passed to the function.
- Fixed a bug in which column names should be quoted when `session.create_dataframe()` is called with dicts and a given schema.
- Fixed a bug in which creation of table should be skipped if the table already exists and is in append mode when calling `df.write.save_as_table()`.
- Fixed a bug in which third-party packages with underscores cannot be added when registering UDFs.

### Improvements:

- Improved function `function.uniform()` to infer the types of inputs `max_` and `min_` and cast the limits to `IntegerType` or `FloatType` correspondingly.

## 0.8.0 (2022-07-22)

### New Features:

- Added keyword only argument `statement_params` to the following methods to allow for specifying statement level parameters:
  - `collect`, `to_local_iterator`, `to_pandas`, `to_pandas_batches`,
    `count`, `copy_into_table`, `show`, `create_or_replace_view`, `create_or_replace_temp_view`, `first`, `cache_result`
    and `random_split` on class `snowflake.snowpark.Dateframe`.
  - `update`, `delete` and `merge` on class `snowflake.snowpark.Table`.
  - `save_as_table` and `copy_into_location` on class `snowflake.snowpark.DataFrameWriter`.
  - `approx_quantile`, `statement_params`, `cov` and `crosstab` on class `snowflake.snowpark.DataFrameStatFunctions`.
  - `register` and `register_from_file` on class `snowflake.snowpark.udf.UDFRegistration`.
  - `register` and `register_from_file` on class `snowflake.snowpark.udtf.UDTFRegistration`.
  - `register` and `register_from_file` on class `snowflake.snowpark.stored_procedure.StoredProcedureRegistration`.
  - `udf`, `udtf` and `sproc` in `snowflake.snowpark.functions`.
- Added support for `Column` as an input argument to `session.call()`.
- Added support for `table_type` in `df.write.save_as_table()`. You can now choose from these `table_type` options: `"temporary"`, `"temp"`, and `"transient"`.

### Improvements:

- Added validation of object name in `session.use_*` methods.
- Updated the query tag in SQL to escape it when it has special characters.
- Added a check to see if Anaconda terms are acknowledged when adding missing packages.

### Bug Fixes:

- Fixed the limited length of the string column in `session.create_dataframe()`.
- Fixed a bug in which `session.create_dataframe()` mistakenly converted 0 and `False` to `None` when the input data was only a list.
- Fixed a bug in which calling `session.create_dataframe()` using a large local dataset sometimes created a temp table twice.
- Aligned the definition of `function.trim()` with the SQL function definition.
- Fixed an issue where snowpark-python would hang when using the Python system-defined (built-in function) `sum` vs. the Snowpark `function.sum()`.

### Deprecations:

- Deprecated keyword argument `create_temp_table` in `df.write.save_as_table()`.

## 0.7.0 (2022-05-25)

### New Features:

- Added support for user-defined table functions (UDTFs).
  - Use function `snowflake.snowpark.functions.udtf()` to register a UDTF, or use it as a decorator to register the UDTF.
    - You can also use `Session.udtf.register()` to register a UDTF.
  - Use `Session.udtf.register_from_file()` to register a UDTF from a Python file.
- Updated APIs to query a table function, including both Snowflake built-in table functions and UDTFs.
  - Use function `snowflake.snowpark.functions.table_function()` to create a callable representing a table function and use it to call the table function in a query.
  - Alternatively, use function `snowflake.snowpark.functions.call_table_function()` to call a table function.
  - Added support for `over` clause that specifies `partition by` and `order by` when lateral joining a table function.
  - Updated `Session.table_function()` and `DataFrame.join_table_function()` to accept `TableFunctionCall` instances.

### Breaking Changes:

- When creating a function with `functions.udf()` and `functions.sproc()`, you can now specify an empty list for the `imports` or `packages` argument to indicate that no import or package is used for this UDF or stored procedure. Previously, specifying an empty list meant that the function would use session-level imports or packages.
- Improved the `__repr__` implementation of data types in `types.py`. The unused `type_name` property has been removed.
- Added a Snowpark-specific exception class for SQL errors. This replaces the previous `ProgrammingError` from the Python connector.

### Improvements:

- Added a lock to a UDF or UDTF when it is called for the first time per thread.
- Improved the error message for pickling errors that occurred during UDF creation.
- Included the query ID when logging the failed query.

### Bug Fixes:

- Fixed a bug in which non-integral data (such as timestamps) was occasionally converted to integer when calling `DataFrame.to_pandas()`.
- Fixed a bug in which `DataFrameReader.parquet()` failed to read a parquet file when its column contained spaces.
- Fixed a bug in which `DataFrame.copy_into_table()` failed when the dataframe is created by reading a file with inferred schemas.

### Deprecations

`Session.flatten()` and `DataFrame.flatten()`.

### Dependency Updates:

- Restricted the version of `cloudpickle` <= `2.0.0`.

## 0.6.0 (2022-04-27)

### New Features:

- Added support for vectorized UDFs with the input as a Pandas DataFrame or Pandas Series and the output as a Pandas Series. This improves the performance of UDFs in Snowpark.
- Added support for inferring the schema of a DataFrame by default when it is created by reading a Parquet, Avro, or ORC file in the stage.
- Added functions `current_session()`, `current_statement()`, `current_user()`, `current_version()`, `current_warehouse()`, `date_from_parts()`, `date_trunc()`, `dayname()`, `dayofmonth()`, `dayofweek()`, `dayofyear()`, `grouping()`, `grouping_id()`, `hour()`, `last_day()`, `minute()`, `next_day()`, `previous_day()`, `second()`, `month()`, `monthname()`, `quarter()`, `year()`, `current_database()`, `current_role()`, `current_schema()`, `current_schemas()`, `current_region()`, `current_avaliable_roles()`, `add_months()`, `any_value()`, `bitnot()`, `bitshiftleft()`, `bitshiftright()`, `convert_timezone()`, `uniform()`, `strtok_to_array()`, `sysdate()`, `time_from_parts()`,  `timestamp_from_parts()`, `timestamp_ltz_from_parts()`, `timestamp_ntz_from_parts()`, `timestamp_tz_from_parts()`, `weekofyear()`, `percentile_cont()` to `snowflake.snowflake.functions`.

### Breaking Changes:

- Expired deprecations:
  - Removed the following APIs that were deprecated in 0.4.0: `DataFrame.groupByGroupingSets()`, `DataFrame.naturalJoin()`, `DataFrame.joinTableFunction`, `DataFrame.withColumns()`, `Session.getImports()`, `Session.addImport()`, `Session.removeImport()`, `Session.clearImports()`, `Session.getSessionStage()`, `Session.getDefaultDatabase()`, `Session.getDefaultSchema()`, `Session.getCurrentDatabase()`, `Session.getCurrentSchema()`, `Session.getFullyQualifiedCurrentSchema()`.

### Improvements:

- Added support for creating an empty `DataFrame` with a specific schema using the `Session.create_dataframe()` method.
- Changed the logging level from `INFO` to `DEBUG` for several logs (e.g., the executed query) when evaluating a dataframe.
- Improved the error message when failing to create a UDF due to pickle errors.

### Bug Fixes:

- Removed pandas hard dependencies in the `Session.create_dataframe()` method.

### Dependency Updates:

- Added `typing-extension` as a new dependency with the version >= `4.1.0`.

## 0.5.0 (2022-03-22)

### New Features

- Added stored procedures API.
  - Added `Session.sproc` property and `sproc()` to `snowflake.snowpark.functions`, so you can register stored procedures.
  - Added `Session.call` to call stored procedures by name.
- Added `UDFRegistration.register_from_file()` to allow registering UDFs from Python source files or zip files directly.
- Added `UDFRegistration.describe()` to describe a UDF.
- Added `DataFrame.random_split()` to provide a way to randomly split a dataframe.
- Added functions `md5()`, `sha1()`, `sha2()`, `ascii()`, `initcap()`, `length()`, `lower()`, `lpad()`, `ltrim()`, `rpad()`, `rtrim()`, `repeat()`, `soundex()`, `regexp_count()`, `replace()`, `charindex()`, `collate()`, `collation()`, `insert()`, `left()`, `right()`, `endswith()` to `snowflake.snowpark.functions`.
- Allowed `call_udf()` to accept literal values.
- Provided a `distinct` keyword in `array_agg()`.

### Bug Fixes:

- Fixed an issue that caused `DataFrame.to_pandas()` to have a string column if `Column.cast(IntegerType())` was used.
- Fixed a bug in `DataFrame.describe()` when there is more than one string column.

## 0.4.0 (2022-02-15)

### New Features

- You can now specify which Anaconda packages to use when defining UDFs.
  - Added `add_packages()`, `get_packages()`, `clear_packages()`, and `remove_package()`, to class `Session`.
  - Added `add_requirements()` to `Session` so you can use a requirements file to specify which packages this session will use.
  - Added parameter `packages` to function `snowflake.snowpark.functions.udf()` and method `UserDefinedFunction.register()` to indicate UDF-level Anaconda package dependencies when creating a UDF.
  - Added parameter `imports` to `snowflake.snowpark.functions.udf()` and `UserDefinedFunction.register()` to specify UDF-level code imports.
- Added a parameter `session` to function `udf()` and `UserDefinedFunction.register()` so you can specify which session to use to create a UDF if you have multiple sessions.
- Added types `Geography` and `Variant` to `snowflake.snowpark.types` to be used as type hints for Geography and Variant data when defining a UDF.
- Added support for Geography geoJSON data.
- Added `Table`, a subclass of `DataFrame` for table operations:
  - Methods `update` and `delete` update and delete rows of a table in Snowflake.
  - Method `merge` merges data from a `DataFrame` to a `Table`.
  - Override method `DataFrame.sample()` with an additional parameter `seed`, which works on tables but not on view and sub-queries.
- Added `DataFrame.to_local_iterator()` and `DataFrame.to_pandas_batches()` to allow getting results from an iterator when the result set returned from the Snowflake database is too large.
- Added `DataFrame.cache_result()` for caching the operations performed on a `DataFrame` in a temporary table.
  Subsequent operations on the original `DataFrame` have no effect on the cached result `DataFrame`.
- Added property `DataFrame.queries` to get SQL queries that will be executed to evaluate the `DataFrame`.
- Added `Session.query_history()` as a context manager to track SQL queries executed on a session, including all SQL queries to evaluate `DataFrame`s created from a session. Both query ID and query text are recorded.
- You can now create a `Session` instance from an existing established `snowflake.connector.SnowflakeConnection`. Use parameter `connection` in `Session.builder.configs()`.
- Added `use_database()`, `use_schema()`, `use_warehouse()`, and `use_role()` to class `Session` to switch database/schema/warehouse/role after a session is created.
- Added `DataFrameWriter.copy_into_table()` to unload a `DataFrame` to stage files.
- Added `DataFrame.unpivot()`.
- Added `Column.within_group()` for sorting the rows by columns with some aggregation functions.
- Added functions `listagg()`, `mode()`, `div0()`, `acos()`, `asin()`, `atan()`, `atan2()`, `cos()`, `cosh()`, `sin()`, `sinh()`, `tan()`, `tanh()`, `degrees()`, `radians()`, `round()`, `trunc()`, and `factorial()` to `snowflake.snowflake.functions`.
- Added an optional argument `ignore_nulls` in function `lead()` and `lag()`.
- The `condition` parameter of function `when()` and `iff()` now accepts SQL expressions.

### Improvements

- All function and method names have been renamed to use the snake case naming style, which is more Pythonic. For convenience, some camel case names are kept as aliases to the snake case APIs. It is recommended to use the snake case APIs.
  - Deprecated these methods on class `Session` and replaced them with their snake case equivalents: `getImports()`, `addImports()`, `removeImport()`, `clearImports()`, `getSessionStage()`, `getDefaultSchema()`, `getDefaultSchema()`, `getCurrentDatabase()`, `getFullyQualifiedCurrentSchema()`.
  - Deprecated these methods on class `DataFrame` and replaced them with their snake case equivalents: `groupingByGroupingSets()`, `naturalJoin()`, `withColumns()`, `joinTableFunction()`.
- Property `DataFrame.columns` is now consistent with `DataFrame.schema.names` and the Snowflake database `Identifier Requirements`.
- `Column.__bool__()` now raises a `TypeError`. This will ban the use of logical operators `and`, `or`, `not` on `Column` object, for instance `col("a") > 1 and col("b") > 2` will raise the `TypeError`. Use `(col("a") > 1) & (col("b") > 2)` instead.
- Changed `PutResult` and `GetResult` to subclass `NamedTuple`.
- Fixed a bug which raised an error when the local path or stage location has a space or other special characters.
- Changed `DataFrame.describe()` so that non-numeric and non-string columns are ignored instead of raising an exception.

### Dependency updates

- Updated ``snowflake-connector-python`` to 2.7.4.

## 0.3.0 (2022-01-09)

### New Features

- Added `Column.isin()`, with an alias `Column.in_()`.
- Added `Column.try_cast()`, which is a special version of `cast()`. It tries to cast a string expression to other types and returns `null` if the cast is not possible.
- Added `Column.startswith()` and `Column.substr()` to process string columns.
- `Column.cast()` now also accepts a `str` value to indicate the cast type in addition to a `DataType` instance.
- Added `DataFrame.describe()` to summarize stats of a `DataFrame`.
- Added `DataFrame.explain()` to print the query plan of a `DataFrame`.
- `DataFrame.filter()` and `DataFrame.select_expr()` now accepts a sql expression.
- Added a new `bool` parameter `create_temp_table` to methods `DataFrame.saveAsTable()` and `Session.write_pandas()` to optionally create a temp table.
- Added `DataFrame.minus()` and `DataFrame.subtract()` as aliases to `DataFrame.except_()`.
- Added `regexp_replace()`, `concat()`, `concat_ws()`, `to_char()`, `current_timestamp()`, `current_date()`, `current_time()`, `months_between()`, `cast()`, `try_cast()`, `greatest()`, `least()`, and `hash()` to module `snowflake.snowpark.functions`.

### Bug Fixes

- Fixed an issue where `Session.createDataFrame(pandas_df)` and `Session.write_pandas(pandas_df)` raise an exception when the `Pandas DataFrame` has spaces in the column name.
- `DataFrame.copy_into_table()` sometimes prints an `error` level log entry while it actually works. It's fixed now.
- Fixed an API docs issue where some `DataFrame` APIs are missing from the docs.

### Dependency updates

- Update ``snowflake-connector-python`` to 2.7.2, which upgrades ``pyarrow`` dependency to 6.0.x. Refer to the [python connector 2.7.2 release notes](https://pypi.org/project/snowflake-connector-python/2.7.2/) for more details.

## 0.2.0 (2021-12-02)

### New Features

- Updated the `Session.createDataFrame()` method for creating a `DataFrame` from a Pandas DataFrame.
- Added the `Session.write_pandas()` method for writing a `Pandas DataFrame` to a table in Snowflake and getting a `Snowpark DataFrame` object back.
- Added new classes and methods for calling window functions.
- Added the new functions `cume_dist()`, to find the cumulative distribution of a value with regard to other values within a window partition,
  and `row_number()`, which returns a unique row number for each row within a window partition.
- Added functions for computing statistics for DataFrames in the `DataFrameStatFunctions` class.
- Added functions for handling missing values in a DataFrame in the `DataFrameNaFunctions` class.
- Added new methods `rollup()`, `cube()`, and `pivot()` to the `DataFrame` class.
- Added the `GroupingSets` class, which you can use with the DataFrame groupByGroupingSets method to perform a SQL GROUP BY GROUPING SETS.
- Added the new `FileOperation(session)`
  class that you can use to upload and download files to and from a stage.
- Added the `DataFrame.copy_into_table()`
  method for loading data from files in a stage into a table.
- In CASE expressions, the functions `when()` and `otherwise()`
  now accept Python types in addition to `Column` objects.
- When you register a UDF you can now optionally set the `replace` parameter to `True` to overwrite an existing UDF with the same name.

### Improvements

- UDFs are now compressed before they are uploaded to the server. This makes them about 10 times smaller, which can help
  when you are using large ML model files.
- When the size of a UDF is less than 8196 bytes, it will be uploaded as in-line code instead of uploaded to a stage.

### Bug Fixes

- Fixed an issue where the statement `df.select(when(col("a") == 1, 4).otherwise(col("a"))), [Row(4), Row(2), Row(3)]` raised an exception.
- Fixed an issue where `df.toPandas()` raised an exception when a DataFrame was created from large local data.

## 0.1.0 (2021-10-26)

Start of Private Preview<|MERGE_RESOLUTION|>--- conflicted
+++ resolved
@@ -4,10 +4,6 @@
 
 ### New Features
 
-<<<<<<< HEAD
-### Behavior Changes
-- Calling drop function `DataFrame.drop` on invalid column names will now result in an Exception upon execution
-=======
 - Added support for new functions in `snowflake.snowpark.functions`:
   - `array_sort`
   - `sort_array`
@@ -20,7 +16,6 @@
 - Added support for renaming multiple columns in `DataFrame.rename`.
 - Added support for Geometry datatypes.
 - Added support for `params` in `session.sql()` in stored procedures.
->>>>>>> 36e05771
 
 ### Improvements
 
