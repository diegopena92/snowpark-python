--- conflicted
+++ resolved
@@ -15,18 +15,15 @@
   - `sequence`
 - Added support for registering and calling Stored Procedures with `TABLE` return type.
 - Added support for parameter `length` in `StringType()` to specify the maximum number of characters that can be stored by the column.
-<<<<<<< HEAD
 - Added the alias `functions.element_at()` for `functions.get()`
 - Set default reviwer
 - Added support for aliases for commonly used options in DataFrame reader/writer.
 - Added support for `format(...).load()` pattern in dataframe reader and `format(...).save(...)` pattern in dataframe writer.
 - Added support for `df.write.csv("path/to/stage")`,`df.write.json("path/to/stage")`,`df.write.parquet("path/to/stage")` patterns to allow a similar experience to dataframe readers.
-=======
 - Added the alias `functions.element_at()` for `functions.get()`.
 - Set default reviewer.
 - Add the alias `Column.contains` for `functions.contains`.
 - Add support for `StructType.add` to append more fields to existing `StructType` objects.
->>>>>>> 392e7806
 
 ### Bug Fixes
 
