# Release History

## 1.6.0 (TBD)
<<<<<<< HEAD
### New Features
- Added support for aliases for commonly used options in DataFrame reader/writer.
- Added support for `format(...).load()` and `format(...).save(...)`patterns.
- Added support for `df.write.csv("path/to/stage")`,`df.write.json("path/to/stage")`,`df.write.parquet("path/to/stage")` patterns to allow a similar experience to dataframe readers.
- Added support for Geometry data.

### Dependency updates
- Updated `snowflake-connector-python` to 3.0.4.
=======

### Improvements
- Redundant dependency `typing-extensions` removed.
>>>>>>> d5827539

## 1.5.1 (2023-06-20)

### New Features

- Added support for the Python 3.10 runtime environment.

## 1.5.0 (2023-06-09)

### Behavior Changes

- Aggregation results, from functions such as `DataFrame.agg` and `DataFrame.describe`, no longer strip away non-printing characters from column names.

### New Features

- Added support for the Python 3.9 runtime environment.
- Added support for new functions in `snowflake.snowpark.functions`:
  - `array_generate_range`
  - `array_unique_agg`
  - `collect_set`
  - `sequence`
- Added support for registering and calling stored procedures with `TABLE` return type.
- Added support for parameter `length` in `StringType()` to specify the maximum number of characters that can be stored by the column.
- Added the alias `functions.element_at()` for `functions.get()`
- Set default reviewer.
- Added support for aliases for commonly used options in DataFrame reader/writer.
- Added support for `format(...).load()` pattern in dataframe reader and `format(...).save(...)` pattern in dataframe writer.
- Added support for `df.write.csv("path/to/stage")`,`df.write.json("path/to/stage")`,`df.write.parquet("path/to/stage")` patterns to allow a similar experience to dataframe readers.
- Add the alias `Column.contains` for `functions.contains`.
- Added experimental feature `DataFrame.alias`.
- Added support for querying metadata columns from stage when creating `DataFrame` using `DataFrameReader`.
- Added support for `StructType.add` to append more fields to existing `StructType` objects.
- Added support for parameter `execute_as` in `StoredProcedureRegistration.register_from_file()` to specify stored proc caller rights.

### Bug Fixes

- Fixed a bug when `Dataframe.join_table_function` did not run all the necessary queries to setup join table function when sql simplifier was enabled.
- Added comments to SnowflakeFile and added a API reference page for it.
- Fixed a bug where `DataFrameWriter.save_as_table` and `DataFrame.copy_into_table` failed to parse fully qualified table names.
- Added support for parameter `execute_as` in `StoredProcedureRegistration.register_from_file()` to specify stored procedure caller rights.


### Bug Fixes

- Fixed a bug where the `Dataframe.join_table_function` did not run all of the necessary queries to set up the join table function when SQL simplifier was enabled.
- Fixed type hint declaration for custom types - `ColumnOrName`, `ColumnOrLiteralStr`, `ColumnOrSqlExpr`, `LiteralType` and `ColumnOrLiteral` that were breaking `mypy` checks.
- Fixed a bug where `DataFrameWriter.save_as_table` and `DataFrame.copy_into_table` failed to parse fully qualified table names.

## 1.4.0 (2023-04-24)

### New Features

- Added support for `session.getOrCreate`.
- Added support for alias `Column.getField`.
- Added support for new functions in `snowflake.snowpark.functions`:
  - `date_add` and `date_sub` to make add and subtract operations easier.
  - `daydiff`
  - `explode`
  - `array_distinct`.
  - `regexp_extract`.
  - `struct`.
  - `format_number`.
  - `bround`.
  - `substring_index`
- Added parameter `skip_upload_on_content_match` when creating UDFs, UDTFs and stored procedures using `register_from_file` to skip uploading files to a stage if the same version of the files are already on the stage.
- Added support for `DataFrameWriter.save_as_table` method to take table names that contain dots.
- Flattened generated SQL when `DataFrame.filter()` or `DataFrame.order_by()` is followed by a projection statement (e.g. `DataFrame.select()`, `DataFrame.with_column()`).
- Added support for creating dynamic tables _(in private preview)_ using `Dataframe.create_or_replace_dynamic_table`.
- Added an optional argument `params` in `session.sql()` to support binding variables. Note that this is not supported in stored procedures yet.

### Bug Fixes

- Fixed a bug in `strtok_to_array` where an exception was thrown when a delimiter was passed in.
- Fixed a bug in `session.add_import` where the module had the same namespace as other dependencies.

## 1.3.0 (2023-03-28)

### New Features

- Added support for `delimiters` parameter in `functions.initcap()`.
- Added support for `functions.hash()` to accept a variable number of input expressions.
- Added API `Session.RuntimeConfig` for getting/setting/checking the mutability of any runtime configuration.
- Added support managing case sensitivity in `Row` results from `DataFrame.collect` using `case_sensitive` parameter.
- Added API `Session.conf` for getting, setting or checking the mutability of any runtime configuration.
- Added support for managing case sensitivity in `Row` results from `DataFrame.collect` using `case_sensitive` parameter.
- Added indexer support for `snowflake.snowpark.types.StructType`.
- Added a keyword argument `log_on_exception` to `Dataframe.collect` and `Dataframe.collect_no_wait` to optionally disable error logging for SQL exceptions.

### Bug Fixes

- Fixed a bug where a DataFrame set operation(`DataFrame.substract`, `DataFrame.union`, etc.) being called after another DataFrame set operation and `DataFrame.select` or `DataFrame.with_column` throws an exception.
- Fixed a bug where chained sort statements are overwritten by the SQL simplifier.

### Improvements

- Simplified JOIN queries to use constant subquery aliases (`SNOWPARK_LEFT`, `SNOWPARK_RIGHT`) by default. Users can disable this at runtime with `session.conf.set('use_constant_subquery_alias', False)` to use randomly generated alias names instead.
- Allowed specifying statement parameters in `session.call()`.
- Enabled the uploading of large pandas DataFrames in stored procedures by defaulting to a chunk size of 100,000 rows.

## 1.2.0 (2023-03-02)

### New Features

- Added support for displaying source code as comments in the generated scripts when registering stored procedures. This
  is enabled by default, turn off by specifying `source_code_display=False` at registration.
- Added a parameter `if_not_exists` when creating a UDF, UDTF or Stored Procedure from Snowpark Python to ignore creating the specified function or procedure if it already exists.
- Accept integers when calling `snowflake.snowpark.functions.get` to extract value from array.
- Added `functions.reverse` in functions to open access to Snowflake built-in function
  [reverse](https://docs.snowflake.com/en/sql-reference/functions/reverse).
- Added parameter `require_scoped_url` in snowflake.snowflake.files.SnowflakeFile.open() `(in Private Preview)` to replace `is_owner_file` is marked for deprecation.

### Bug Fixes

- Fixed a bug that overwrote `paramstyle` to `qmark` when creating a Snowpark session.
- Fixed a bug where `df.join(..., how="cross")` fails with `SnowparkJoinException: (1112): Unsupported using join type 'Cross'`.
- Fixed a bug where querying a `DataFrame` column created from chained function calls used a wrong column name.

## 1.1.0 (2023-01-26)

### New Features:

- Added `asc`, `asc_nulls_first`, `asc_nulls_last`, `desc`, `desc_nulls_first`, `desc_nulls_last`, `date_part` and `unix_timestamp` in functions.
- Added the property `DataFrame.dtypes` to return a list of column name and data type pairs.
- Added the following aliases:
  - `functions.expr()` for `functions.sql_expr()`.
  - `functions.date_format()` for `functions.to_date()`.
  - `functions.monotonically_increasing_id()` for `functions.seq8()`
  - `functions.from_unixtime()` for `functions.to_timestamp()`

### Bug Fixes:

- Fixed a bug in SQL simplifier that didn’t handle Column alias and join well in some cases. See https://github.com/snowflakedb/snowpark-python/issues/658 for details.
- Fixed a bug in SQL simplifier that generated wrong column names for function calls, NaN and INF.

### Improvements

- The session parameter `PYTHON_SNOWPARK_USE_SQL_SIMPLIFIER` is `True` after Snowflake 7.3 was released. In snowpark-python, `session.sql_simplifier_enabled` reads the value of `PYTHON_SNOWPARK_USE_SQL_SIMPLIFIER` by default, meaning that the SQL simplfier is enabled by default after the Snowflake 7.3 release. To turn this off, set `PYTHON_SNOWPARK_USE_SQL_SIMPLIFIER` in Snowflake to `False` or run `session.sql_simplifier_enabled = False` from Snowpark. It is recommended to use the SQL simplifier because it helps to generate more concise SQL.

## 1.0.0 (2022-11-01)

### New Features

- Added `Session.generator()` to create a new `DataFrame` using the Generator table function.
- Added a parameter `secure` to the functions that create a secure UDF or UDTF.

## 0.12.0 (2022-10-14)

### New Features

- Added new APIs for async job:
  - `Session.create_async_job()` to create an `AsyncJob` instance from a query id.
  - `AsyncJob.result()` now accepts argument `result_type` to return the results in different formats.
  - `AsyncJob.to_df()` returns a `DataFrame` built from the result of this asynchronous job.
  - `AsyncJob.query()` returns the SQL text of the executed query.
- `DataFrame.agg()` and `RelationalGroupedDataFrame.agg()` now accept variable-length arguments.
- Added parameters `lsuffix` and `rsuffix` to `DataFram.join()` and `DataFrame.cross_join()` to conveniently rename overlapping columns.
- Added `Table.drop_table()` so you can drop the temp table after `DataFrame.cache_result()`. `Table` is also a context manager so you can use the `with` statement to drop the cache temp table after use.
- Added `Session.use_secondary_roles()`.
- Added functions `first_value()` and `last_value()`. (contributed by @chasleslr)
- Added `on` as an alias for `using_columns` and `how` as an alias for `join_type` in `DataFrame.join()`.

### Bug Fixes

- Fixed a bug in `Session.create_dataframe()` that raised an error when `schema` names had special characters.
- Fixed a bug in which options set in `Session.read.option()` were not passed to `DataFrame.copy_into_table()` as default values.
- Fixed a bug in which `DataFrame.copy_into_table()` raises an error when a copy option has single quotes in the value.

## 0.11.0 (2022-09-28)

### Behavior Changes

- `Session.add_packages()` now raises `ValueError` when the version of a package cannot be found in Snowflake Anaconda channel. Previously, `Session.add_packages()` succeeded, and a `SnowparkSQLException` exception was raised later in the UDF/SP registration step.

### New Features:

- Added method `FileOperation.get_stream()` to support downloading stage files as stream.
- Added support in `functions.ntiles()` to accept int argument.
- Added the following aliases:
  - `functions.call_function()` for `functions.call_builtin()`.
  - `functions.function()` for `functions.builtin()`.
  - `DataFrame.order_by()` for `DataFrame.sort()`
  - `DataFrame.orderBy()` for `DataFrame.sort()`
- Improved `DataFrame.cache_result()` to return a more accurate `Table` class instead of a `DataFrame` class.
- Added support to allow `session` as the first argument when calling `StoredProcedure`.

### Improvements

- Improved nested query generation by flattening queries when applicable.
  - This improvement could be enabled by setting `Session.sql_simplifier_enabled = True`.
  - `DataFrame.select()`, `DataFrame.with_column()`, `DataFrame.drop()` and other select-related APIs have more flattened SQLs.
  - `DataFrame.union()`, `DataFrame.union_all()`, `DataFrame.except_()`, `DataFrame.intersect()`, `DataFrame.union_by_name()` have flattened SQLs generated when multiple set operators are chained.
- Improved type annotations for async job APIs.

### Bug Fixes

- Fixed a bug in which `Table.update()`, `Table.delete()`, `Table.merge()` try to reference a temp table that does not exist.

## 0.10.0 (2022-09-16)

### New Features:

- Added experimental APIs for evaluating Snowpark dataframes with asynchronous queries:
  - Added keyword argument `block` to the following action APIs on Snowpark dataframes (which execute queries) to allow asynchronous evaluations:
    - `DataFrame.collect()`, `DataFrame.to_local_iterator()`, `DataFrame.to_pandas()`, `DataFrame.to_pandas_batches()`, `DataFrame.count()`, `DataFrame.first()`.
    - `DataFrameWriter.save_as_table()`, `DataFrameWriter.copy_into_location()`.
    - `Table.delete()`, `Table.update()`, `Table.merge()`.
  - Added method `DataFrame.collect_nowait()` to allow asynchronous evaluations.
  - Added class `AsyncJob` to retrieve results from asynchronously executed queries and check their status.
- Added support for `table_type` in `Session.write_pandas()`. You can now choose from these `table_type` options: `"temporary"`, `"temp"`, and `"transient"`.
- Added support for using Python structured data (`list`, `tuple` and `dict`) as literal values in Snowpark.
- Added keyword argument `execute_as` to `functions.sproc()` and `session.sproc.register()` to allow registering a stored procedure as a caller or owner.
- Added support for specifying a pre-configured file format when reading files from a stage in Snowflake.

### Improvements:

- Added support for displaying details of a Snowpark session.

### Bug Fixes:

- Fixed a bug in which `DataFrame.copy_into_table()` and `DataFrameWriter.save_as_table()` mistakenly created a new table if the table name is fully qualified, and the table already exists.

### Deprecations:

- Deprecated keyword argument `create_temp_table` in `Session.write_pandas()`.
- Deprecated invoking UDFs using arguments wrapped in a Python list or tuple. You can use variable-length arguments without a list or tuple.

### Dependency updates

- Updated ``snowflake-connector-python`` to 2.7.12.

## 0.9.0 (2022-08-30)

### New Features:

- Added support for displaying source code as comments in the generated scripts when registering UDFs.
  This feature is turned on by default. To turn it off, pass the new keyword argument `source_code_display` as `False` when calling `register()` or `@udf()`.
- Added support for calling table functions from `DataFrame.select()`, `DataFrame.with_column()` and `DataFrame.with_columns()` which now take parameters of type `table_function.TableFunctionCall` for columns.
- Added keyword argument `overwrite` to `session.write_pandas()` to allow overwriting contents of a Snowflake table with that of a Pandas DataFrame.
- Added keyword argument `column_order` to `df.write.save_as_table()` to specify the matching rules when inserting data into table in append mode.
- Added method `FileOperation.put_stream()` to upload local files to a stage via file stream.
- Added methods `TableFunctionCall.alias()` and `TableFunctionCall.as_()` to allow aliasing the names of columns that come from the output of table function joins.
- Added function `get_active_session()` in module `snowflake.snowpark.context` to get the current active Snowpark session.

### Bug Fixes:

- Fixed a bug in which batch insert should not raise an error when `statement_params` is not passed to the function.
- Fixed a bug in which column names should be quoted when `session.create_dataframe()` is called with dicts and a given schema.
- Fixed a bug in which creation of table should be skipped if the table already exists and is in append mode when calling `df.write.save_as_table()`.
- Fixed a bug in which third-party packages with underscores cannot be added when registering UDFs.

### Improvements:

- Improved function `function.uniform()` to infer the types of inputs `max_` and `min_` and cast the limits to `IntegerType` or `FloatType` correspondingly.

## 0.8.0 (2022-07-22)

### New Features:

- Added keyword only argument `statement_params` to the following methods to allow for specifying statement level parameters:
  - `collect`, `to_local_iterator`, `to_pandas`, `to_pandas_batches`,
    `count`, `copy_into_table`, `show`, `create_or_replace_view`, `create_or_replace_temp_view`, `first`, `cache_result`
    and `random_split` on class `snowflake.snowpark.Dateframe`.
  - `update`, `delete` and `merge` on class `snowflake.snowpark.Table`.
  - `save_as_table` and `copy_into_location` on class `snowflake.snowpark.DataFrameWriter`.
  - `approx_quantile`, `statement_params`, `cov` and `crosstab` on class `snowflake.snowpark.DataFrameStatFunctions`.
  - `register` and `register_from_file` on class `snowflake.snowpark.udf.UDFRegistration`.
  - `register` and `register_from_file` on class `snowflake.snowpark.udtf.UDTFRegistration`.
  - `register` and `register_from_file` on class `snowflake.snowpark.stored_procedure.StoredProcedureRegistration`.
  - `udf`, `udtf` and `sproc` in `snowflake.snowpark.functions`.
- Added support for `Column` as an input argument to `session.call()`.
- Added support for `table_type` in `df.write.save_as_table()`. You can now choose from these `table_type` options: `"temporary"`, `"temp"`, and `"transient"`.

### Improvements:

- Added validation of object name in `session.use_*` methods.
- Updated the query tag in SQL to escape it when it has special characters.
- Added a check to see if Anaconda terms are acknowledged when adding missing packages.

### Bug Fixes:

- Fixed the limited length of the string column in `session.create_dataframe()`.
- Fixed a bug in which `session.create_dataframe()` mistakenly converted 0 and `False` to `None` when the input data was only a list.
- Fixed a bug in which calling `session.create_dataframe()` using a large local dataset sometimes created a temp table twice.
- Aligned the definition of `function.trim()` with the SQL function definition.
- Fixed an issue where snowpark-python would hang when using the Python system-defined (built-in function) `sum` vs. the Snowpark `function.sum()`.

### Deprecations:

- Deprecated keyword argument `create_temp_table` in `df.write.save_as_table()`.

## 0.7.0 (2022-05-25)

### New Features:

- Added support for user-defined table functions (UDTFs).
  - Use function `snowflake.snowpark.functions.udtf()` to register a UDTF, or use it as a decorator to register the UDTF.
    - You can also use `Session.udtf.register()` to register a UDTF.
  - Use `Session.udtf.register_from_file()` to register a UDTF from a Python file.
- Updated APIs to query a table function, including both Snowflake built-in table functions and UDTFs.
  - Use function `snowflake.snowpark.functions.table_function()` to create a callable representing a table function and use it to call the table function in a query.
  - Alternatively, use function `snowflake.snowpark.functions.call_table_function()` to call a table function.
  - Added support for `over` clause that specifies `partition by` and `order by` when lateral joining a table function.
  - Updated `Session.table_function()` and `DataFrame.join_table_function()` to accept `TableFunctionCall` instances.

### Breaking Changes:

- When creating a function with `functions.udf()` and `functions.sproc()`, you can now specify an empty list for the `imports` or `packages` argument to indicate that no import or package is used for this UDF or stored procedure. Previously, specifying an empty list meant that the function would use session-level imports or packages.
- Improved the `__repr__` implementation of data types in `types.py`. The unused `type_name` property has been removed.
- Added a Snowpark-specific exception class for SQL errors. This replaces the previous `ProgrammingError` from the Python connector.

### Improvements:

- Added a lock to a UDF or UDTF when it is called for the first time per thread.
- Improved the error message for pickling errors that occurred during UDF creation.
- Included the query ID when logging the failed query.

### Bug Fixes:

- Fixed a bug in which non-integral data (such as timestamps) was occasionally converted to integer when calling `DataFrame.to_pandas()`.
- Fixed a bug in which `DataFrameReader.parquet()` failed to read a parquet file when its column contained spaces.
- Fixed a bug in which `DataFrame.copy_into_table()` failed when the dataframe is created by reading a file with inferred schemas.

### Deprecations

`Session.flatten()` and `DataFrame.flatten()`.

### Dependency Updates:

- Restricted the version of `cloudpickle` <= `2.0.0`.

## 0.6.0 (2022-04-27)

### New Features:

- Added support for vectorized UDFs with the input as a Pandas DataFrame or Pandas Series and the output as a Pandas Series. This improves the performance of UDFs in Snowpark.
- Added support for inferring the schema of a DataFrame by default when it is created by reading a Parquet, Avro, or ORC file in the stage.
- Added functions `current_session()`, `current_statement()`, `current_user()`, `current_version()`, `current_warehouse()`, `date_from_parts()`, `date_trunc()`, `dayname()`, `dayofmonth()`, `dayofweek()`, `dayofyear()`, `grouping()`, `grouping_id()`, `hour()`, `last_day()`, `minute()`, `next_day()`, `previous_day()`, `second()`, `month()`, `monthname()`, `quarter()`, `year()`, `current_database()`, `current_role()`, `current_schema()`, `current_schemas()`, `current_region()`, `current_avaliable_roles()`, `add_months()`, `any_value()`, `bitnot()`, `bitshiftleft()`, `bitshiftright()`, `convert_timezone()`, `uniform()`, `strtok_to_array()`, `sysdate()`, `time_from_parts()`,  `timestamp_from_parts()`, `timestamp_ltz_from_parts()`, `timestamp_ntz_from_parts()`, `timestamp_tz_from_parts()`, `weekofyear()`, `percentile_cont()` to `snowflake.snowflake.functions`.

### Breaking Changes:

- Expired deprecations:
  - Removed the following APIs that were deprecated in 0.4.0: `DataFrame.groupByGroupingSets()`, `DataFrame.naturalJoin()`, `DataFrame.joinTableFunction`, `DataFrame.withColumns()`, `Session.getImports()`, `Session.addImport()`, `Session.removeImport()`, `Session.clearImports()`, `Session.getSessionStage()`, `Session.getDefaultDatabase()`, `Session.getDefaultSchema()`, `Session.getCurrentDatabase()`, `Session.getCurrentSchema()`, `Session.getFullyQualifiedCurrentSchema()`.

### Improvements:

- Added support for creating an empty `DataFrame` with a specific schema using the `Session.create_dataframe()` method.
- Changed the logging level from `INFO` to `DEBUG` for several logs (e.g., the executed query) when evaluating a dataframe.
- Improved the error message when failing to create a UDF due to pickle errors.

### Bug Fixes:

- Removed pandas hard dependencies in the `Session.create_dataframe()` method.

### Dependency Updates:

- Added `typing-extension` as a new dependency with the version >= `4.1.0`.

## 0.5.0 (2022-03-22)

### New Features

- Added stored procedures API.
  - Added `Session.sproc` property and `sproc()` to `snowflake.snowpark.functions`, so you can register stored procedures.
  - Added `Session.call` to call stored procedures by name.
- Added `UDFRegistration.register_from_file()` to allow registering UDFs from Python source files or zip files directly.
- Added `UDFRegistration.describe()` to describe a UDF.
- Added `DataFrame.random_split()` to provide a way to randomly split a dataframe.
- Added functions `md5()`, `sha1()`, `sha2()`, `ascii()`, `initcap()`, `length()`, `lower()`, `lpad()`, `ltrim()`, `rpad()`, `rtrim()`, `repeat()`, `soundex()`, `regexp_count()`, `replace()`, `charindex()`, `collate()`, `collation()`, `insert()`, `left()`, `right()`, `endswith()` to `snowflake.snowpark.functions`.
- Allowed `call_udf()` to accept literal values.
- Provided a `distinct` keyword in `array_agg()`.

### Bug Fixes:

- Fixed an issue that caused `DataFrame.to_pandas()` to have a string column if `Column.cast(IntegerType())` was used.
- Fixed a bug in `DataFrame.describe()` when there is more than one string column.

## 0.4.0 (2022-02-15)

### New Features

- You can now specify which Anaconda packages to use when defining UDFs.
  - Added `add_packages()`, `get_packages()`, `clear_packages()`, and `remove_package()`, to class `Session`.
  - Added `add_requirements()` to `Session` so you can use a requirements file to specify which packages this session will use.
  - Added parameter `packages` to function `snowflake.snowpark.functions.udf()` and method `UserDefinedFunction.register()` to indicate UDF-level Anaconda package dependencies when creating a UDF.
  - Added parameter `imports` to `snowflake.snowpark.functions.udf()` and `UserDefinedFunction.register()` to specify UDF-level code imports.
- Added a parameter `session` to function `udf()` and `UserDefinedFunction.register()` so you can specify which session to use to create a UDF if you have multiple sessions.
- Added types `Geography` and `Variant` to `snowflake.snowpark.types` to be used as type hints for Geography and Variant data when defining a UDF.
- Added support for Geography geoJSON data.
- Added `Table`, a subclass of `DataFrame` for table operations:
  - Methods `update` and `delete` update and delete rows of a table in Snowflake.
  - Method `merge` merges data from a `DataFrame` to a `Table`.
  - Override method `DataFrame.sample()` with an additional parameter `seed`, which works on tables but not on view and sub-queries.
- Added `DataFrame.to_local_iterator()` and `DataFrame.to_pandas_batches()` to allow getting results from an iterator when the result set returned from the Snowflake database is too large.
- Added `DataFrame.cache_result()` for caching the operations performed on a `DataFrame` in a temporary table.
  Subsequent operations on the original `DataFrame` have no effect on the cached result `DataFrame`.
- Added property `DataFrame.queries` to get SQL queries that will be executed to evaluate the `DataFrame`.
- Added `Session.query_history()` as a context manager to track SQL queries executed on a session, including all SQL queries to evaluate `DataFrame`s created from a session. Both query ID and query text are recorded.
- You can now create a `Session` instance from an existing established `snowflake.connector.SnowflakeConnection`. Use parameter `connection` in `Session.builder.configs()`.
- Added `use_database()`, `use_schema()`, `use_warehouse()`, and `use_role()` to class `Session` to switch database/schema/warehouse/role after a session is created.
- Added `DataFrameWriter.copy_into_table()` to unload a `DataFrame` to stage files.
- Added `DataFrame.unpivot()`.
- Added `Column.within_group()` for sorting the rows by columns with some aggregation functions.
- Added functions `listagg()`, `mode()`, `div0()`, `acos()`, `asin()`, `atan()`, `atan2()`, `cos()`, `cosh()`, `sin()`, `sinh()`, `tan()`, `tanh()`, `degrees()`, `radians()`, `round()`, `trunc()`, and `factorial()` to `snowflake.snowflake.functions`.
- Added an optional argument `ignore_nulls` in function `lead()` and `lag()`.
- The `condition` parameter of function `when()` and `iff()` now accepts SQL expressions.

### Improvements

- All function and method names have been renamed to use the snake case naming style, which is more Pythonic. For convenience, some camel case names are kept as aliases to the snake case APIs. It is recommended to use the snake case APIs.
  - Deprecated these methods on class `Session` and replaced them with their snake case equivalents: `getImports()`, `addImports()`, `removeImport()`, `clearImports()`, `getSessionStage()`, `getDefaultSchema()`, `getDefaultSchema()`, `getCurrentDatabase()`, `getFullyQualifiedCurrentSchema()`.
  - Deprecated these methods on class `DataFrame` and replaced them with their snake case equivalents: `groupingByGroupingSets()`, `naturalJoin()`, `withColumns()`, `joinTableFunction()`.
- Property `DataFrame.columns` is now consistent with `DataFrame.schema.names` and the Snowflake database `Identifier Requirements`.
- `Column.__bool__()` now raises a `TypeError`. This will ban the use of logical operators `and`, `or`, `not` on `Column` object, for instance `col("a") > 1 and col("b") > 2` will raise the `TypeError`. Use `(col("a") > 1) & (col("b") > 2)` instead.
- Changed `PutResult` and `GetResult` to subclass `NamedTuple`.
- Fixed a bug which raised an error when the local path or stage location has a space or other special characters.
- Changed `DataFrame.describe()` so that non-numeric and non-string columns are ignored instead of raising an exception.

### Dependency updates

- Updated ``snowflake-connector-python`` to 2.7.4.

## 0.3.0 (2022-01-09)

### New Features

- Added `Column.isin()`, with an alias `Column.in_()`.
- Added `Column.try_cast()`, which is a special version of `cast()`. It tries to cast a string expression to other types and returns `null` if the cast is not possible.
- Added `Column.startswith()` and `Column.substr()` to process string columns.
- `Column.cast()` now also accepts a `str` value to indicate the cast type in addition to a `DataType` instance.
- Added `DataFrame.describe()` to summarize stats of a `DataFrame`.
- Added `DataFrame.explain()` to print the query plan of a `DataFrame`.
- `DataFrame.filter()` and `DataFrame.select_expr()` now accepts a sql expression.
- Added a new `bool` parameter `create_temp_table` to methods `DataFrame.saveAsTable()` and `Session.write_pandas()` to optionally create a temp table.
- Added `DataFrame.minus()` and `DataFrame.subtract()` as aliases to `DataFrame.except_()`.
- Added `regexp_replace()`, `concat()`, `concat_ws()`, `to_char()`, `current_timestamp()`, `current_date()`, `current_time()`, `months_between()`, `cast()`, `try_cast()`, `greatest()`, `least()`, and `hash()` to module `snowflake.snowpark.functions`.

### Bug Fixes

- Fixed an issue where `Session.createDataFrame(pandas_df)` and `Session.write_pandas(pandas_df)` raise an exception when the `Pandas DataFrame` has spaces in the column name.
- `DataFrame.copy_into_table()` sometimes prints an `error` level log entry while it actually works. It's fixed now.
- Fixed an API docs issue where some `DataFrame` APIs are missing from the docs.

### Dependency updates

- Update ``snowflake-connector-python`` to 2.7.2, which upgrades ``pyarrow`` dependency to 6.0.x. Refer to the [python connector 2.7.2 release notes](https://pypi.org/project/snowflake-connector-python/2.7.2/) for more details.

## 0.2.0 (2021-12-02)

### New Features

- Updated the `Session.createDataFrame()` method for creating a `DataFrame` from a Pandas DataFrame.
- Added the `Session.write_pandas()` method for writing a `Pandas DataFrame` to a table in Snowflake and getting a `Snowpark DataFrame` object back.
- Added new classes and methods for calling window functions.
- Added the new functions `cume_dist()`, to find the cumulative distribution of a value with regard to other values within a window partition,
  and `row_number()`, which returns a unique row number for each row within a window partition.
- Added functions for computing statistics for DataFrames in the `DataFrameStatFunctions` class.
- Added functions for handling missing values in a DataFrame in the `DataFrameNaFunctions` class.
- Added new methods `rollup()`, `cube()`, and `pivot()` to the `DataFrame` class.
- Added the `GroupingSets` class, which you can use with the DataFrame groupByGroupingSets method to perform a SQL GROUP BY GROUPING SETS.
- Added the new `FileOperation(session)`
  class that you can use to upload and download files to and from a stage.
- Added the `DataFrame.copy_into_table()`
  method for loading data from files in a stage into a table.
- In CASE expressions, the functions `when()` and `otherwise()`
  now accept Python types in addition to `Column` objects.
- When you register a UDF you can now optionally set the `replace` parameter to `True` to overwrite an existing UDF with the same name.

### Improvements

- UDFs are now compressed before they are uploaded to the server. This makes them about 10 times smaller, which can help
  when you are using large ML model files.
- When the size of a UDF is less than 8196 bytes, it will be uploaded as in-line code instead of uploaded to a stage.

### Bug Fixes

- Fixed an issue where the statement `df.select(when(col("a") == 1, 4).otherwise(col("a"))), [Row(4), Row(2), Row(3)]` raised an exception.
- Fixed an issue where `df.toPandas()` raised an exception when a DataFrame was created from large local data.

## 0.1.0 (2021-10-26)

Start of Private Preview<|MERGE_RESOLUTION|>--- conflicted
+++ resolved
@@ -1,20 +1,11 @@
 # Release History
 
 ## 1.6.0 (TBD)
-<<<<<<< HEAD
+
 ### New Features
 - Added support for aliases for commonly used options in DataFrame reader/writer.
 - Added support for `format(...).load()` and `format(...).save(...)`patterns.
 - Added support for `df.write.csv("path/to/stage")`,`df.write.json("path/to/stage")`,`df.write.parquet("path/to/stage")` patterns to allow a similar experience to dataframe readers.
-- Added support for Geometry data.
-
-### Dependency updates
-- Updated `snowflake-connector-python` to 3.0.4.
-=======
-
-### Improvements
-- Redundant dependency `typing-extensions` removed.
->>>>>>> d5827539
 
 ## 1.5.1 (2023-06-20)
 
@@ -38,24 +29,12 @@
   - `sequence`
 - Added support for registering and calling stored procedures with `TABLE` return type.
 - Added support for parameter `length` in `StringType()` to specify the maximum number of characters that can be stored by the column.
-- Added the alias `functions.element_at()` for `functions.get()`
-- Set default reviewer.
-- Added support for aliases for commonly used options in DataFrame reader/writer.
-- Added support for `format(...).load()` pattern in dataframe reader and `format(...).save(...)` pattern in dataframe writer.
-- Added support for `df.write.csv("path/to/stage")`,`df.write.json("path/to/stage")`,`df.write.parquet("path/to/stage")` patterns to allow a similar experience to dataframe readers.
-- Add the alias `Column.contains` for `functions.contains`.
+- Added the alias `functions.element_at()` for `functions.get()`.
+- Added the alias `Column.contains` for `functions.contains`.
 - Added experimental feature `DataFrame.alias`.
 - Added support for querying metadata columns from stage when creating `DataFrame` using `DataFrameReader`.
 - Added support for `StructType.add` to append more fields to existing `StructType` objects.
-- Added support for parameter `execute_as` in `StoredProcedureRegistration.register_from_file()` to specify stored proc caller rights.
-
-### Bug Fixes
-
-- Fixed a bug when `Dataframe.join_table_function` did not run all the necessary queries to setup join table function when sql simplifier was enabled.
-- Added comments to SnowflakeFile and added a API reference page for it.
-- Fixed a bug where `DataFrameWriter.save_as_table` and `DataFrame.copy_into_table` failed to parse fully qualified table names.
 - Added support for parameter `execute_as` in `StoredProcedureRegistration.register_from_file()` to specify stored procedure caller rights.
-
 
 ### Bug Fixes
 
